--- conflicted
+++ resolved
@@ -710,7 +710,6 @@
 handle_method0(#'connection.start_ok'{mechanism = Mechanism,
                                       response = Response,
                                       client_properties = ClientProperties},
-<<<<<<< HEAD
                State0 = #v1{connection_state = starting,
                             connection       = Connection,
                             sock             = Sock}) ->
@@ -727,21 +726,6 @@
                State = #v1{connection_state = securing}) ->
     auth_phase(Response, State);
 
-=======
-               State = #v1{connection_state = starting,
-                           connection = Connection =
-                               #connection{protocol = Protocol},
-                           sock = Sock}) ->
-    User = rabbit_access_control:check_login(Mechanism, Response),
-    Tune = #'connection.tune'{channel_max = 0,
-                              frame_max = server_frame_max(),
-                              heartbeat = 0},
-    ok = send_on_channel0(Sock, Tune, Protocol),
-    State#v1{connection_state = tuning,
-             connection = Connection#connection{
-                            user = User,
-                            client_properties = ClientProperties}};
->>>>>>> 17807ea8
 handle_method0(#'connection.tune_ok'{frame_max = FrameMax,
                                      heartbeat = ClientHeartbeat},
                State = #v1{connection_state = tuning,
@@ -871,7 +855,7 @@
             State#v1{auth_state = AuthState1};
         {ok, User} ->
             Tune = #'connection.tune'{channel_max = 0,
-                                      frame_max = ?FRAME_MAX,
+                                      frame_max = server_frame_max(),
                                       heartbeat = 0},
             ok = send_on_channel0(Sock, Tune, Protocol),
             State#v1{connection_state = tuning,

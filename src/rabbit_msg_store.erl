%% The contents of this file are subject to the Mozilla Public License
%% Version 1.1 (the "License"); you may not use this file except in
%% compliance with the License. You may obtain a copy of the License
%% at http://www.mozilla.org/MPL/
%%
%% Software distributed under the License is distributed on an "AS IS"
%% basis, WITHOUT WARRANTY OF ANY KIND, either express or implied. See
%% the License for the specific language governing rights and
%% limitations under the License.
%%
%% The Original Code is RabbitMQ.
%%
%% The Initial Developer of the Original Code is VMware, Inc.
%% Copyright (c) 2007-2011 VMware, Inc.  All rights reserved.
%%

-module(rabbit_msg_store).

-behaviour(gen_server2).

-export([start_link/4, successfully_recovered_state/1,
         client_init/4, client_terminate/1, client_delete_and_terminate/1,
         client_ref/1, close_all_indicated/1,
         write/3, read/2, contains/2, remove/2, release/2, sync/3]).

-export([sync/1, set_maximum_since_use/2,
         has_readers/2, combine_files/3, delete_file/2]). %% internal

-export([transform_dir/3, force_recovery/2]). %% upgrade

-export([init/1, handle_call/3, handle_cast/2, handle_info/2,
         terminate/2, code_change/3, prioritise_call/3, prioritise_cast/2]).

%%----------------------------------------------------------------------------

-include("rabbit_msg_store.hrl").

-define(SYNC_INTERVAL,  5).   %% milliseconds
-define(CLEAN_FILENAME, "clean.dot").
-define(FILE_SUMMARY_FILENAME, "file_summary.ets").
-define(TRANSFORM_TMP, "transform_tmp").

-define(BINARY_MODE,     [raw, binary]).
-define(READ_MODE,       [read]).
-define(READ_AHEAD_MODE, [read_ahead | ?READ_MODE]).
-define(WRITE_MODE,      [write]).

-define(FILE_EXTENSION,        ".rdq").
-define(FILE_EXTENSION_TMP,    ".rdt").

-define(HANDLE_CACHE_BUFFER_SIZE, 1048576). %% 1MB

%%----------------------------------------------------------------------------

-record(msstate,
        { dir,                    %% store directory
          index_module,           %% the module for index ops
          index_state,            %% where are messages?
          current_file,           %% current file name as number
          current_file_handle,    %% current file handle since the last fsync?
          file_handle_cache,      %% file handle cache
          on_sync,                %% pending sync requests
          sync_timer_ref,         %% TRef for our interval timer
          sum_valid_data,         %% sum of valid data in all files
          sum_file_size,          %% sum of file sizes
          pending_gc_completion,  %% things to do once GC completes
          gc_pid,                 %% pid of our GC
          file_handles_ets,       %% tid of the shared file handles table
          file_summary_ets,       %% tid of the file summary table
          dedup_cache_ets,        %% tid of dedup cache table
          cur_file_cache_ets,     %% tid of current file cache table
          dying_clients,          %% set of dying clients
          clients,                %% map of references of all registered clients
                                  %% to callbacks
          successfully_recovered, %% boolean: did we recover state?
          file_size_limit,        %% how big are our files allowed to get?
          cref_to_msg_ids         %% client ref to synced messages mapping
        }).

-record(client_msstate,
        { server,
          client_ref,
          file_handle_cache,
          index_state,
          index_module,
          dir,
          gc_pid,
          file_handles_ets,
          file_summary_ets,
          dedup_cache_ets,
          cur_file_cache_ets
        }).

-record(file_summary,
        {file, valid_total_size, left, right, file_size, locked, readers}).

-record(gc_state,
        { dir,
          index_module,
          index_state,
          file_summary_ets,
          file_handles_ets,
          msg_store
        }).

%%----------------------------------------------------------------------------

-ifdef(use_specs).

-export_type([gc_state/0, file_num/0]).

-type(gc_state() :: #gc_state { dir              :: file:filename(),
                                index_module     :: atom(),
                                index_state      :: any(),
                                file_summary_ets :: ets:tid(),
                                file_handles_ets :: ets:tid(),
                                msg_store        :: server()
                              }).

-type(server() :: pid() | atom()).
-type(client_ref() :: binary()).
-type(file_num() :: non_neg_integer()).
-type(client_msstate() :: #client_msstate {
                      server             :: server(),
                      client_ref         :: client_ref(),
                      file_handle_cache  :: dict(),
                      index_state        :: any(),
                      index_module       :: atom(),
                      dir                :: file:filename(),
                      gc_pid             :: pid(),
                      file_handles_ets   :: ets:tid(),
                      file_summary_ets   :: ets:tid(),
                      dedup_cache_ets    :: ets:tid(),
                      cur_file_cache_ets :: ets:tid()}).
-type(msg_ref_delta_gen(A) ::
        fun ((A) -> 'finished' |
                    {rabbit_types:msg_id(), non_neg_integer(), A})).
-type(maybe_msg_id_fun() :: 'undefined' | fun ((gb_set()) -> any())).
-type(maybe_close_fds_fun() :: 'undefined' | fun (() -> 'ok')).
-type(deletion_thunk() :: fun (() -> boolean())).

-spec(start_link/4 ::
        (atom(), file:filename(), [binary()] | 'undefined',
         {msg_ref_delta_gen(A), A}) -> rabbit_types:ok_pid_or_error()).
-spec(successfully_recovered_state/1 :: (server()) -> boolean()).
-spec(client_init/4 :: (server(), client_ref(), maybe_msg_id_fun(),
                        maybe_close_fds_fun()) -> client_msstate()).
-spec(client_terminate/1 :: (client_msstate()) -> 'ok').
-spec(client_delete_and_terminate/1 :: (client_msstate()) -> 'ok').
-spec(client_ref/1 :: (client_msstate()) -> client_ref()).
-spec(write/3 :: (rabbit_types:msg_id(), msg(), client_msstate()) -> 'ok').
-spec(read/2 :: (rabbit_types:msg_id(), client_msstate()) ->
             {rabbit_types:ok(msg()) | 'not_found', client_msstate()}).
-spec(contains/2 :: (rabbit_types:msg_id(), client_msstate()) -> boolean()).
-spec(remove/2 :: ([rabbit_types:msg_id()], client_msstate()) -> 'ok').
-spec(release/2 :: ([rabbit_types:msg_id()], client_msstate()) -> 'ok').
-spec(sync/3 ::
        ([rabbit_types:msg_id()], fun (() -> any()), client_msstate()) -> 'ok').

-spec(sync/1 :: (server()) -> 'ok').
-spec(set_maximum_since_use/2 :: (server(), non_neg_integer()) -> 'ok').
-spec(has_readers/2 :: (non_neg_integer(), gc_state()) -> boolean()).
-spec(combine_files/3 :: (non_neg_integer(), non_neg_integer(), gc_state()) ->
                              deletion_thunk()).
-spec(delete_file/2 :: (non_neg_integer(), gc_state()) -> deletion_thunk()).
-spec(force_recovery/2 :: (file:filename(), server()) -> 'ok').
-spec(transform_dir/3 :: (file:filename(), server(),
        fun ((any()) -> (rabbit_types:ok_or_error2(msg(), any())))) -> 'ok').

-endif.

%%----------------------------------------------------------------------------

%% We run GC whenever (garbage / sum_file_size) > ?GARBAGE_FRACTION
%% It is not recommended to set this to < 0.5
-define(GARBAGE_FRACTION,      0.5).

%% The components:
%%
%% Index: this is a mapping from MsgId to #msg_location{}:
%%        {MsgId, RefCount, File, Offset, TotalSize}
%%        By default, it's in ets, but it's also pluggable.
%% FileSummary: this is an ets table which maps File to #file_summary{}:
%%        {File, ValidTotalSize, Left, Right, FileSize, Locked, Readers}
%%
%% The basic idea is that messages are appended to the current file up
%% until that file becomes too big (> file_size_limit). At that point,
%% the file is closed and a new file is created on the _right_ of the
%% old file which is used for new messages. Files are named
%% numerically ascending, thus the file with the lowest name is the
%% eldest file.
%%
%% We need to keep track of which messages are in which files (this is
%% the Index); how much useful data is in each file and which files
%% are on the left and right of each other. This is the purpose of the
%% FileSummary ets table.
%%
%% As messages are removed from files, holes appear in these
%% files. The field ValidTotalSize contains the total amount of useful
%% data left in the file. This is needed for garbage collection.
%%
%% When we discover that a file is now empty, we delete it. When we
%% discover that it can be combined with the useful data in either its
%% left or right neighbour, and overall, across all the files, we have
%% ((the amount of garbage) / (the sum of all file sizes)) >
%% ?GARBAGE_FRACTION, we start a garbage collection run concurrently,
%% which will compact the two files together. This keeps disk
%% utilisation high and aids performance. We deliberately do this
%% lazily in order to prevent doing GC on files which are soon to be
%% emptied (and hence deleted) soon.
%%
%% Given the compaction between two files, the left file (i.e. elder
%% file) is considered the ultimate destination for the good data in
%% the right file. If necessary, the good data in the left file which
%% is fragmented throughout the file is written out to a temporary
%% file, then read back in to form a contiguous chunk of good data at
%% the start of the left file. Thus the left file is garbage collected
%% and compacted. Then the good data from the right file is copied
%% onto the end of the left file. Index and FileSummary tables are
%% updated.
%%
%% On non-clean startup, we scan the files we discover, dealing with
%% the possibilites of a crash having occured during a compaction
%% (this consists of tidyup - the compaction is deliberately designed
%% such that data is duplicated on disk rather than risking it being
%% lost), and rebuild the FileSummary ets table and Index.
%%
%% So, with this design, messages move to the left. Eventually, they
%% should end up in a contiguous block on the left and are then never
%% rewritten. But this isn't quite the case. If in a file there is one
%% message that is being ignored, for some reason, and messages in the
%% file to the right and in the current block are being read all the
%% time then it will repeatedly be the case that the good data from
%% both files can be combined and will be written out to a new
%% file. Whenever this happens, our shunned message will be rewritten.
%%
%% So, provided that we combine messages in the right order,
%% (i.e. left file, bottom to top, right file, bottom to top),
%% eventually our shunned message will end up at the bottom of the
%% left file. The compaction/combining algorithm is smart enough to
%% read in good data from the left file that is scattered throughout
%% (i.e. C and D in the below diagram), then truncate the file to just
%% above B (i.e. truncate to the limit of the good contiguous region
%% at the start of the file), then write C and D on top and then write
%% E, F and G from the right file on top. Thus contiguous blocks of
%% good data at the bottom of files are not rewritten.
%%
%% +-------+    +-------+         +-------+
%% |   X   |    |   G   |         |   G   |
%% +-------+    +-------+         +-------+
%% |   D   |    |   X   |         |   F   |
%% +-------+    +-------+         +-------+
%% |   X   |    |   X   |         |   E   |
%% +-------+    +-------+         +-------+
%% |   C   |    |   F   |   ===>  |   D   |
%% +-------+    +-------+         +-------+
%% |   X   |    |   X   |         |   C   |
%% +-------+    +-------+         +-------+
%% |   B   |    |   X   |         |   B   |
%% +-------+    +-------+         +-------+
%% |   A   |    |   E   |         |   A   |
%% +-------+    +-------+         +-------+
%%   left         right             left
%%
%% From this reasoning, we do have a bound on the number of times the
%% message is rewritten. From when it is inserted, there can be no
%% files inserted between it and the head of the queue, and the worst
%% case is that everytime it is rewritten, it moves one position lower
%% in the file (for it to stay at the same position requires that
%% there are no holes beneath it, which means truncate would be used
%% and so it would not be rewritten at all). Thus this seems to
%% suggest the limit is the number of messages ahead of it in the
%% queue, though it's likely that that's pessimistic, given the
%% requirements for compaction/combination of files.
%%
%% The other property is that we have is the bound on the lowest
%% utilisation, which should be 50% - worst case is that all files are
%% fractionally over half full and can't be combined (equivalent is
%% alternating full files and files with only one tiny message in
%% them).
%%
%% Messages are reference-counted. When a message with the same msg id
%% is written several times we only store it once, and only remove it
%% from the store when it has been removed the same number of times.
%%
%% The reference counts do not persist. Therefore the initialisation
%% function must be provided with a generator that produces ref count
%% deltas for all recovered messages. This is only used on startup
%% when the shutdown was non-clean.
%%
%% Read messages with a reference count greater than one are entered
%% into a message cache. The purpose of the cache is not especially
%% performance, though it can help there too, but prevention of memory
%% explosion. It ensures that as messages with a high reference count
%% are read from several processes they are read back as the same
%% binary object rather than multiples of identical binary
%% objects.
%%
%% Reads can be performed directly by clients without calling to the
%% server. This is safe because multiple file handles can be used to
%% read files. However, locking is used by the concurrent GC to make
%% sure that reads are not attempted from files which are in the
%% process of being garbage collected.
%%
%% When a message is removed, its reference count is decremented. Even
%% if the reference count becomes 0, its entry is not removed. This is
%% because in the event of the same message being sent to several
%% different queues, there is the possibility of one queue writing and
%% removing the message before other queues write it at all. Thus
%% accomodating 0-reference counts allows us to avoid unnecessary
%% writes here. Of course, there are complications: the file to which
%% the message has already been written could be locked pending
%% deletion or GC, which means we have to rewrite the message as the
%% original copy will now be lost.
%%
%% The server automatically defers reads, removes and contains calls
%% that occur which refer to files which are currently being
%% GC'd. Contains calls are only deferred in order to ensure they do
%% not overtake removes.
%%
%% The current file to which messages are being written has a
%% write-back cache. This is written to immediately by clients and can
%% be read from by clients too. This means that there are only ever
%% writes made to the current file, thus eliminating delays due to
%% flushing write buffers in order to be able to safely read from the
%% current file. The one exception to this is that on start up, the
%% cache is not populated with msgs found in the current file, and
%% thus in this case only, reads may have to come from the file
%% itself. The effect of this is that even if the msg_store process is
%% heavily overloaded, clients can still write and read messages with
%% very low latency and not block at all.
%%
%% Clients of the msg_store are required to register before using the
%% msg_store. This provides them with the necessary client-side state
%% to allow them to directly access the various caches and files. When
%% they terminate, they should deregister. They can do this by calling
%% either client_terminate/1 or client_delete_and_terminate/1. The
%% differences are: (a) client_terminate is synchronous. As a result,
%% if the msg_store is badly overloaded and has lots of in-flight
%% writes and removes to process, this will take some time to
%% return. However, once it does return, you can be sure that all the
%% actions you've issued to the msg_store have been processed. (b) Not
%% only is client_delete_and_terminate/1 asynchronous, but it also
%% permits writes and subsequent removes from the current
%% (terminating) client which are still in flight to be safely
%% ignored. Thus from the point of view of the msg_store itself, and
%% all from the same client:
%%
%% (T) = termination; (WN) = write of msg N; (RN) = remove of msg N
%% --> W1, W2, W1, R1, T, W3, R2, W2, R1, R2, R3, W4 -->
%%
%% The client obviously sent T after all the other messages (up to
%% W4), but because the msg_store prioritises messages, the T can be
%% promoted and thus received early.
%%
%% Thus at the point of the msg_store receiving T, we have messages 1
%% and 2 with a refcount of 1. After T, W3 will be ignored because
%% it's an unknown message, as will R3, and W4. W2, R1 and R2 won't be
%% ignored because the messages that they refer to were already known
%% to the msg_store prior to T. However, it can be a little more
%% complex: after the first R2, the refcount of msg 2 is 0. At that
%% point, if a GC occurs or file deletion, msg 2 could vanish, which
%% would then mean that the subsequent W2 and R2 are then ignored.
%%
%% The use case then for client_delete_and_terminate/1 is if the
%% client wishes to remove everything it's written to the msg_store:
%% it issues removes for all messages it's written and not removed,
%% and then calls client_delete_and_terminate/1. At that point, any
%% in-flight writes (and subsequent removes) can be ignored, but
%% removes and writes for messages the msg_store already knows about
%% will continue to be processed normally (which will normally just
%% involve modifying the reference count, which is fast). Thus we save
%% disk bandwidth for writes which are going to be immediately removed
%% again by the the terminating client.
%%
%% We use a separate set to keep track of the dying clients in order
%% to keep that set, which is inspected on every write and remove, as
%% small as possible. Inspecting the set of all clients would degrade
%% performance with many healthy clients and few, if any, dying
%% clients, which is the typical case.
%%
%% For notes on Clean Shutdown and startup, see documentation in
%% variable_queue.

%%----------------------------------------------------------------------------
%% public API
%%----------------------------------------------------------------------------

start_link(Server, Dir, ClientRefs, StartupFunState) ->
    gen_server2:start_link({local, Server}, ?MODULE,
                           [Server, Dir, ClientRefs, StartupFunState],
                           [{timeout, infinity}]).

successfully_recovered_state(Server) ->
    gen_server2:call(Server, successfully_recovered_state, infinity).

client_init(Server, Ref, MsgOnDiskFun, CloseFDsFun) ->
    {IState, IModule, Dir, GCPid,
     FileHandlesEts, FileSummaryEts, DedupCacheEts, CurFileCacheEts} =
        gen_server2:call(
          Server, {new_client_state, Ref, MsgOnDiskFun, CloseFDsFun}, infinity),
    #client_msstate { server             = Server,
                      client_ref         = Ref,
                      file_handle_cache  = dict:new(),
                      index_state        = IState,
                      index_module       = IModule,
                      dir                = Dir,
                      gc_pid             = GCPid,
                      file_handles_ets   = FileHandlesEts,
                      file_summary_ets   = FileSummaryEts,
                      dedup_cache_ets    = DedupCacheEts,
                      cur_file_cache_ets = CurFileCacheEts }.

client_terminate(CState = #client_msstate { client_ref = Ref }) ->
    close_all_handles(CState),
    ok = server_call(CState, {client_terminate, Ref}).

client_delete_and_terminate(CState = #client_msstate { client_ref = Ref }) ->
    close_all_handles(CState),
    ok = server_cast(CState, {client_dying, Ref}),
    ok = server_cast(CState, {client_delete, Ref}).

client_ref(#client_msstate { client_ref = Ref }) -> Ref.

write(MsgId, Msg,
      CState = #client_msstate { cur_file_cache_ets = CurFileCacheEts,
                                 client_ref         = CRef }) ->
    ok = update_msg_cache(CurFileCacheEts, MsgId, Msg),
    ok = server_cast(CState, {write, CRef, MsgId}).

read(MsgId,
     CState = #client_msstate { dedup_cache_ets    = DedupCacheEts,
                                cur_file_cache_ets = CurFileCacheEts }) ->
    %% 1. Check the dedup cache
    case fetch_and_increment_cache(DedupCacheEts, MsgId) of
        not_found ->
            %% 2. Check the cur file cache
            case ets:lookup(CurFileCacheEts, MsgId) of
                [] ->
                    Defer = fun() ->
                                    {server_call(CState, {read, MsgId}), CState}
                            end,
                    case index_lookup_positive_ref_count(MsgId, CState) of
                        not_found   -> Defer();
                        MsgLocation -> client_read1(MsgLocation, Defer, CState)
                    end;
                [{MsgId, Msg, _CacheRefCount}] ->
                    %% Although we've found it, we don't know the
                    %% refcount, so can't insert into dedup cache
                    {{ok, Msg}, CState}
            end;
        Msg ->
            {{ok, Msg}, CState}
    end.

contains(MsgId, CState) -> server_call(CState, {contains, MsgId}).
remove([],    _CState) -> ok;
remove(MsgIds, CState = #client_msstate { client_ref = CRef }) ->
    server_cast(CState, {remove, CRef, MsgIds}).
release([],   _CState) -> ok;
release(MsgIds, CState) -> server_cast(CState, {release, MsgIds}).
sync(MsgIds, K, CState) -> server_cast(CState, {sync, MsgIds, K}).

sync(Server) ->
    gen_server2:cast(Server, sync).

set_maximum_since_use(Server, Age) ->
    gen_server2:cast(Server, {set_maximum_since_use, Age}).

%%----------------------------------------------------------------------------
%% Client-side-only helpers
%%----------------------------------------------------------------------------

server_call(#client_msstate { server = Server }, Msg) ->
    gen_server2:call(Server, Msg, infinity).

server_cast(#client_msstate { server = Server }, Msg) ->
    gen_server2:cast(Server, Msg).

client_read1(#msg_location { msg_id = MsgId, file = File } = MsgLocation, Defer,
             CState = #client_msstate { file_summary_ets = FileSummaryEts }) ->
    case ets:lookup(FileSummaryEts, File) of
        [] -> %% File has been GC'd and no longer exists. Go around again.
            read(MsgId, CState);
        [#file_summary { locked = Locked, right = Right }] ->
            client_read2(Locked, Right, MsgLocation, Defer, CState)
    end.

client_read2(false, undefined, _MsgLocation, Defer, _CState) ->
    %% Although we've already checked both caches and not found the
    %% message there, the message is apparently in the
    %% current_file. We can only arrive here if we are trying to read
    %% a message which we have not written, which is very odd, so just
    %% defer.
    %%
    %% OR, on startup, the cur_file_cache is not populated with the
    %% contents of the current file, thus reads from the current file
    %% will end up here and will need to be deferred.
    Defer();
client_read2(true, _Right, _MsgLocation, Defer, _CState) ->
    %% Of course, in the mean time, the GC could have run and our msg
    %% is actually in a different file, unlocked. However, defering is
    %% the safest and simplest thing to do.
    Defer();
client_read2(false, _Right,
             MsgLocation = #msg_location { msg_id = MsgId, file = File },
             Defer,
             CState = #client_msstate { file_summary_ets = FileSummaryEts }) ->
    %% It's entirely possible that everything we're doing from here on
    %% is for the wrong file, or a non-existent file, as a GC may have
    %% finished.
    safe_ets_update_counter(
      FileSummaryEts, File, {#file_summary.readers, +1},
      fun (_) -> client_read3(MsgLocation, Defer, CState) end,
      fun () -> read(MsgId, CState) end).

client_read3(#msg_location { msg_id = MsgId, file = File }, Defer,
             CState = #client_msstate { file_handles_ets = FileHandlesEts,
                                        file_summary_ets = FileSummaryEts,
                                        dedup_cache_ets  = DedupCacheEts,
                                        gc_pid           = GCPid,
                                        client_ref       = Ref }) ->
    Release =
        fun() -> ok = case ets:update_counter(FileSummaryEts, File,
                                              {#file_summary.readers, -1}) of
                          0 -> case ets:lookup(FileSummaryEts, File) of
                                   [#file_summary { locked = true }] ->
                                       rabbit_msg_store_gc:no_readers(
                                         GCPid, File);
                                   _ -> ok
                               end;
                          _ -> ok
                      end
        end,
    %% If a GC involving the file hasn't already started, it won't
    %% start now. Need to check again to see if we've been locked in
    %% the meantime, between lookup and update_counter (thus GC
    %% started before our +1. In fact, it could have finished by now
    %% too).
    case ets:lookup(FileSummaryEts, File) of
        [] -> %% GC has deleted our file, just go round again.
            read(MsgId, CState);
        [#file_summary { locked = true }] ->
            %% If we get a badarg here, then the GC has finished and
            %% deleted our file. Try going around again. Otherwise,
            %% just defer.
            %%
            %% badarg scenario: we lookup, msg_store locks, GC starts,
            %% GC ends, we +1 readers, msg_store ets:deletes (and
            %% unlocks the dest)
            try Release(),
<<<<<<< HEAD
                Defer()
            catch error:badarg -> read(MsgId, CState)
=======
                 Defer()
            catch error:badarg -> read(Guid, CState)
>>>>>>> 17571409
            end;
        [#file_summary { locked = false }] ->
            %% Ok, we're definitely safe to continue - a GC involving
            %% the file cannot start up now, and isn't running, so
            %% nothing will tell us from now on to close the handle if
            %% it's already open.
            %%
            %% Finally, we need to recheck that the msg is still at
            %% the same place - it's possible an entire GC ran between
            %% us doing the lookup and the +1 on the readers. (Same as
            %% badarg scenario above, but we don't have a missing file
            %% - we just have the /wrong/ file).
            case index_lookup(MsgId, CState) of
                #msg_location { file = File } = MsgLocation ->
                    %% Still the same file.
                    {ok, CState1} = close_all_indicated(CState),
                    %% We are now guaranteed that the mark_handle_open
                    %% call will either insert_new correctly, or will
                    %% fail, but find the value is open, not close.
                    mark_handle_open(FileHandlesEts, File, Ref),
                    %% Could the msg_store now mark the file to be
                    %% closed? No: marks for closing are issued only
                    %% when the msg_store has locked the file.
                    {Msg, CState2} = %% This will never be the current file
                        read_from_disk(MsgLocation, CState1, DedupCacheEts),
                    Release(), %% this MUST NOT fail with badarg
                    {{ok, Msg}, CState2};
                #msg_location {} = MsgLocation -> %% different file!
                    Release(), %% this MUST NOT fail with badarg
                    client_read1(MsgLocation, Defer, CState);
                not_found -> %% it seems not to exist. Defer, just to be sure.
                    try Release() %% this can badarg, same as locked case, above
                    catch error:badarg -> ok
                    end,
                    Defer()
            end
    end.

clear_client(CRef, State = #msstate { cref_to_msg_ids = CTM,
                                      dying_clients = DyingClients }) ->
    State #msstate { cref_to_msg_ids = dict:erase(CRef, CTM),
                     dying_clients = sets:del_element(CRef, DyingClients) }.


%%----------------------------------------------------------------------------
%% gen_server callbacks
%%----------------------------------------------------------------------------

init([Server, BaseDir, ClientRefs, StartupFunState]) ->
    process_flag(trap_exit, true),

    ok = file_handle_cache:register_callback(?MODULE, set_maximum_since_use,
                                             [self()]),

    Dir = filename:join(BaseDir, atom_to_list(Server)),

    {ok, IndexModule} = application:get_env(msg_store_index_module),
    rabbit_log:info("~w: using ~p to provide index~n", [Server, IndexModule]),

    AttemptFileSummaryRecovery =
        case ClientRefs of
            undefined -> ok = rabbit_misc:recursive_delete([Dir]),
                         ok = filelib:ensure_dir(filename:join(Dir, "nothing")),
                         false;
            _         -> ok = filelib:ensure_dir(filename:join(Dir, "nothing")),
                         recover_crashed_compactions(Dir)
        end,

    %% if we found crashed compactions we trust neither the
    %% file_summary nor the location index. Note the file_summary is
    %% left empty here if it can't be recovered.
    {FileSummaryRecovered, FileSummaryEts} =
        recover_file_summary(AttemptFileSummaryRecovery, Dir),

    {CleanShutdown, IndexState, ClientRefs1} =
        recover_index_and_client_refs(IndexModule, FileSummaryRecovered,
                                      ClientRefs, Dir, Server),
    Clients = dict:from_list(
                [{CRef, {undefined, undefined}} || CRef <- ClientRefs1]),
    %% CleanShutdown => msg location index and file_summary both
    %% recovered correctly.
    true = case {FileSummaryRecovered, CleanShutdown} of
               {true, false} -> ets:delete_all_objects(FileSummaryEts);
               _             -> true
           end,
    %% CleanShutdown <=> msg location index and file_summary both
    %% recovered correctly.

    DedupCacheEts   = ets:new(rabbit_msg_store_dedup_cache, [set, public]),
    FileHandlesEts  = ets:new(rabbit_msg_store_shared_file_handles,
                              [ordered_set, public]),
    CurFileCacheEts = ets:new(rabbit_msg_store_cur_file, [set, public]),

    {ok, FileSizeLimit} = application:get_env(msg_store_file_size_limit),

    State = #msstate { dir                    = Dir,
                       index_module           = IndexModule,
                       index_state            = IndexState,
                       current_file           = 0,
                       current_file_handle    = undefined,
                       file_handle_cache      = dict:new(),
                       on_sync                = [],
                       sync_timer_ref         = undefined,
                       sum_valid_data         = 0,
                       sum_file_size          = 0,
                       pending_gc_completion  = orddict:new(),
                       gc_pid                 = undefined,
                       file_handles_ets       = FileHandlesEts,
                       file_summary_ets       = FileSummaryEts,
                       dedup_cache_ets        = DedupCacheEts,
                       cur_file_cache_ets     = CurFileCacheEts,
                       dying_clients          = sets:new(),
                       clients                = Clients,
                       successfully_recovered = CleanShutdown,
                       file_size_limit        = FileSizeLimit,
<<<<<<< HEAD
                       cref_to_msg_ids        = dict:new()
                      },
=======
                       cref_to_guids          = dict:new()
                     },
>>>>>>> 17571409

    %% If we didn't recover the msg location index then we need to
    %% rebuild it now.
    {Offset, State1 = #msstate { current_file = CurFile }} =
        build_index(CleanShutdown, StartupFunState, State),

    %% read is only needed so that we can seek
    {ok, CurHdl} = open_file(Dir, filenum_to_name(CurFile),
                             [read | ?WRITE_MODE]),
    {ok, Offset} = file_handle_cache:position(CurHdl, Offset),
    ok = file_handle_cache:truncate(CurHdl),

    {ok, GCPid} = rabbit_msg_store_gc:start_link(
                    #gc_state { dir              = Dir,
                                index_module     = IndexModule,
                                index_state      = IndexState,
                                file_summary_ets = FileSummaryEts,
                                file_handles_ets = FileHandlesEts,
                                msg_store        = self()
                              }),

    {ok, maybe_compact(
           State1 #msstate { current_file_handle = CurHdl, gc_pid = GCPid }),
     hibernate,
     {backoff, ?HIBERNATE_AFTER_MIN, ?HIBERNATE_AFTER_MIN, ?DESIRED_HIBERNATE}}.

prioritise_call(Msg, _From, _State) ->
    case Msg of
        successfully_recovered_state                  -> 7;
        {new_client_state, _Ref, _MODC, _CloseFDsFun} -> 7;
        {read, _MsgId}                                -> 2;
        _                                             -> 0
    end.

prioritise_cast(Msg, _State) ->
    case Msg of
        sync                                               -> 8;
        {combine_files, _Source, _Destination, _Reclaimed} -> 8;
        {delete_file, _File, _Reclaimed}                   -> 8;
        {set_maximum_since_use, _Age}                      -> 8;
        {client_dying, _Pid}                               -> 7;
        _                                                  -> 0
    end.

handle_call(successfully_recovered_state, _From, State) ->
    reply(State #msstate.successfully_recovered, State);

handle_call({new_client_state, CRef, MsgOnDiskFun, CloseFDsFun}, _From,
            State = #msstate { dir                    = Dir,
                               index_state            = IndexState,
                               index_module           = IndexModule,
                               file_handles_ets       = FileHandlesEts,
                               file_summary_ets       = FileSummaryEts,
                               dedup_cache_ets        = DedupCacheEts,
                               cur_file_cache_ets     = CurFileCacheEts,
                               clients                = Clients,
                               gc_pid                 = GCPid }) ->
    Clients1 = dict:store(CRef, {MsgOnDiskFun, CloseFDsFun}, Clients),
    reply({IndexState, IndexModule, Dir, GCPid,
           FileHandlesEts, FileSummaryEts, DedupCacheEts, CurFileCacheEts},
          State #msstate { clients = Clients1 });

handle_call({client_terminate, CRef}, _From, State) ->
    reply(ok, clear_client(CRef, State));

handle_call({read, MsgId}, From, State) ->
    State1 = read_message(MsgId, From, State),
    noreply(State1);

handle_call({contains, MsgId}, From, State) ->
    State1 = contains_message(MsgId, From, State),
    noreply(State1).

handle_cast({client_dying, CRef},
            State = #msstate { dying_clients = DyingClients }) ->
    DyingClients1 = sets:add_element(CRef, DyingClients),
    noreply(write_message(CRef, <<>>,
                          State #msstate { dying_clients = DyingClients1 }));

handle_cast({client_delete, CRef}, State = #msstate { clients = Clients }) ->
    State1 = State #msstate { clients = dict:erase(CRef, Clients) },
    noreply(remove_message(CRef, CRef, clear_client(CRef, State1)));

handle_cast({write, CRef, MsgId},
            State = #msstate { cur_file_cache_ets = CurFileCacheEts }) ->
    true = 0 =< ets:update_counter(CurFileCacheEts, MsgId, {3, -1}),
    [{MsgId, Msg, _CacheRefCount}] = ets:lookup(CurFileCacheEts, MsgId),
    noreply(
      case write_action(should_mask_action(CRef, MsgId, State), MsgId, State) of
          {write, State1} ->
              write_message(CRef, MsgId, Msg, State1);
          {ignore, CurFile, State1 = #msstate { current_file = CurFile }} ->
              State1;
          {ignore, _File, State1} ->
              true = ets:delete_object(CurFileCacheEts, {MsgId, Msg, 0}),
              State1;
          {confirm, CurFile, State1 = #msstate { current_file = CurFile }}->
              record_pending_confirm(CRef, MsgId, State1);
          {confirm, _File, State1} ->
              true = ets:delete_object(CurFileCacheEts, {MsgId, Msg, 0}),
              update_pending_confirms(
                fun (MsgOnDiskFun, CTM) ->
                        MsgOnDiskFun(gb_sets:singleton(MsgId), written),
                        CTM
                end, CRef, State1)
      end);

handle_cast({remove, CRef, MsgIds}, State) ->
    State1 = lists:foldl(
               fun (MsgId, State2) -> remove_message(MsgId, CRef, State2) end,
               State, MsgIds),
    noreply(maybe_compact(client_confirm(CRef, gb_sets:from_list(MsgIds),
                                         removed, State1)));

handle_cast({release, MsgIds}, State =
                #msstate { dedup_cache_ets = DedupCacheEts }) ->
    lists:foreach(
      fun (MsgId) -> decrement_cache(DedupCacheEts, MsgId) end, MsgIds),
    noreply(State);

handle_cast({sync, MsgIds, K},
            State = #msstate { current_file        = CurFile,
                               current_file_handle = CurHdl,
                               on_sync             = Syncs }) ->
    {ok, SyncOffset} = file_handle_cache:last_sync_offset(CurHdl),
    case lists:any(fun (MsgId) ->
                           #msg_location { file = File, offset = Offset } =
                               index_lookup(MsgId, State),
                           File =:= CurFile andalso Offset >= SyncOffset
                   end, MsgIds) of
        false -> K(),
                 noreply(State);
        true  -> noreply(State #msstate { on_sync = [K | Syncs] })
    end;

handle_cast(sync, State) ->
    noreply(internal_sync(State));

handle_cast({combine_files, Source, Destination, Reclaimed},
            State = #msstate { sum_file_size    = SumFileSize,
                               file_handles_ets = FileHandlesEts,
                               file_summary_ets = FileSummaryEts,
                               clients          = Clients }) ->
    ok = cleanup_after_file_deletion(Source, State),
    %% see comment in cleanup_after_file_deletion, and client_read3
    true = mark_handle_to_close(Clients, FileHandlesEts, Destination, false),
    true = ets:update_element(FileSummaryEts, Destination,
                              {#file_summary.locked, false}),
    State1 = State #msstate { sum_file_size = SumFileSize - Reclaimed },
    noreply(maybe_compact(run_pending([Source, Destination], State1)));

handle_cast({delete_file, File, Reclaimed},
            State = #msstate { sum_file_size = SumFileSize }) ->
    ok = cleanup_after_file_deletion(File, State),
    State1 = State #msstate { sum_file_size = SumFileSize - Reclaimed },
    noreply(maybe_compact(run_pending([File], State1)));

handle_cast({set_maximum_since_use, Age}, State) ->
    ok = file_handle_cache:set_maximum_since_use(Age),
    noreply(State).

handle_info(timeout, State) ->
    noreply(internal_sync(State));

handle_info({'EXIT', _Pid, Reason}, State) ->
    {stop, Reason, State}.

terminate(_Reason, State = #msstate { index_state         = IndexState,
                                      index_module        = IndexModule,
                                      current_file_handle = CurHdl,
                                      gc_pid              = GCPid,
                                      file_handles_ets    = FileHandlesEts,
                                      file_summary_ets    = FileSummaryEts,
                                      dedup_cache_ets     = DedupCacheEts,
                                      cur_file_cache_ets  = CurFileCacheEts,
                                      clients             = Clients,
                                      dir                 = Dir }) ->
    %% stop the gc first, otherwise it could be working and we pull
    %% out the ets tables from under it.
    ok = rabbit_msg_store_gc:stop(GCPid),
    State1 = case CurHdl of
                 undefined -> State;
                 _         -> State2 = internal_sync(State),
                              file_handle_cache:close(CurHdl),
                              State2
             end,
    State3 = close_all_handles(State1),
    store_file_summary(FileSummaryEts, Dir),
    [ets:delete(T) ||
        T <- [FileSummaryEts, DedupCacheEts, FileHandlesEts, CurFileCacheEts]],
    IndexModule:terminate(IndexState),
    store_recovery_terms([{client_refs, dict:fetch_keys(Clients)},
                          {index_module, IndexModule}], Dir),
    State3 #msstate { index_state         = undefined,
                      current_file_handle = undefined }.

code_change(_OldVsn, State, _Extra) ->
    {ok, State}.

%%----------------------------------------------------------------------------
%% general helper functions
%%----------------------------------------------------------------------------

noreply(State) ->
    {State1, Timeout} = next_state(State),
    {noreply, State1, Timeout}.

reply(Reply, State) ->
    {State1, Timeout} = next_state(State),
    {reply, Reply, State1, Timeout}.

next_state(State = #msstate { sync_timer_ref  = undefined,
                              on_sync         = Syncs,
                              cref_to_msg_ids = CTM }) ->
    case {Syncs, dict:size(CTM)} of
        {[], 0} -> {State, hibernate};
        _       -> {start_sync_timer(State), 0}
    end;
next_state(State = #msstate { on_sync         = Syncs,
                              cref_to_msg_ids = CTM }) ->
    case {Syncs, dict:size(CTM)} of
        {[], 0} -> {stop_sync_timer(State), hibernate};
        _       -> {State, 0}
    end.

start_sync_timer(State = #msstate { sync_timer_ref = undefined }) ->
    {ok, TRef} = timer:apply_after(?SYNC_INTERVAL, ?MODULE, sync, [self()]),
    State #msstate { sync_timer_ref = TRef }.

stop_sync_timer(State = #msstate { sync_timer_ref = undefined }) ->
    State;
stop_sync_timer(State = #msstate { sync_timer_ref = TRef }) ->
    {ok, cancel} = timer:cancel(TRef),
    State #msstate { sync_timer_ref = undefined }.

internal_sync(State = #msstate { current_file_handle = CurHdl,
                                 on_sync             = Syncs,
                                 cref_to_msg_ids     = CTM }) ->
    State1 = stop_sync_timer(State),
    CGs = dict:fold(fun (CRef, MsgIds, NS) ->
                            case gb_sets:is_empty(MsgIds) of
                                true  -> NS;
                                false -> [{CRef, MsgIds} | NS]
                            end
                    end, [], CTM),
    case {Syncs, CGs} of
        {[], []} -> ok;
        _        -> file_handle_cache:sync(CurHdl)
    end,
    [K() || K <- lists:reverse(Syncs)],
    [client_confirm(CRef, MsgIds, written, State1) || {CRef, MsgIds} <- CGs],
    State1 #msstate { cref_to_msg_ids = dict:new(), on_sync = [] }.

write_action({true, not_found}, _MsgId, State) ->
    {ignore, undefined, State};
write_action({true, #msg_location { file = File }}, _MsgId, State) ->
    {ignore, File, State};
write_action({false, not_found}, _MsgId, State) ->
    {write, State};
write_action({Mask, #msg_location { ref_count = 0, file = File,
                                    total_size = TotalSize }},
             MsgId, State = #msstate { file_summary_ets = FileSummaryEts }) ->
    case {Mask, ets:lookup(FileSummaryEts, File)} of
        {false, [#file_summary { locked = true }]} ->
            ok = index_delete(MsgId, State),
            {write, State};
        {false_if_increment, [#file_summary { locked = true }]} ->
            %% The msg for MsgId is older than the client death
            %% message, but as it is being GC'd currently we'll have
            %% to write a new copy, which will then be younger, so
            %% ignore this write.
            {ignore, File, State};
        {_Mask, [#file_summary {}]} ->
            ok = index_update_ref_count(MsgId, 1, State),
            State1 = adjust_valid_total_size(File, TotalSize, State),
            {confirm, File, State1}
    end;
write_action({_Mask, #msg_location { ref_count = RefCount, file = File }},
             MsgId, State) ->
    ok = index_update_ref_count(MsgId, RefCount + 1, State),
    %% We already know about it, just update counter. Only update
    %% field otherwise bad interaction with concurrent GC
    {confirm, File, State}.

write_message(CRef, MsgId, Msg, State) ->
    write_message(MsgId, Msg, record_pending_confirm(CRef, MsgId, State)).

write_message(MsgId, Msg,
              State = #msstate { current_file_handle = CurHdl,
                                 current_file        = CurFile,
                                 sum_valid_data      = SumValid,
                                 sum_file_size       = SumFileSize,
                                 file_summary_ets    = FileSummaryEts }) ->
    {ok, CurOffset} = file_handle_cache:current_virtual_offset(CurHdl),
    {ok, TotalSize} = rabbit_msg_file:append(CurHdl, MsgId, Msg),
    ok = index_insert(
           #msg_location { msg_id = MsgId, ref_count = 1, file = CurFile,
                           offset = CurOffset, total_size = TotalSize }, State),
    [#file_summary { right = undefined, locked = false }] =
        ets:lookup(FileSummaryEts, CurFile),
    [_,_] = ets:update_counter(FileSummaryEts, CurFile,
                               [{#file_summary.valid_total_size, TotalSize},
                                {#file_summary.file_size,        TotalSize}]),
    maybe_roll_to_new_file(CurOffset + TotalSize,
                           State #msstate {
                             sum_valid_data = SumValid    + TotalSize,
                             sum_file_size  = SumFileSize + TotalSize }).

read_message(MsgId, From,
             State = #msstate { dedup_cache_ets = DedupCacheEts }) ->
    case index_lookup_positive_ref_count(MsgId, State) of
        not_found ->
            gen_server2:reply(From, not_found),
            State;
        MsgLocation ->
            case fetch_and_increment_cache(DedupCacheEts, MsgId) of
                not_found -> read_message1(From, MsgLocation, State);
                Msg       -> gen_server2:reply(From, {ok, Msg}),
                             State
            end
    end.

read_message1(From, #msg_location { msg_id = MsgId, ref_count = RefCount,
                                    file = File, offset = Offset } = MsgLoc,
              State = #msstate { current_file        = CurFile,
                                 current_file_handle = CurHdl,
                                 file_summary_ets    = FileSummaryEts,
                                 dedup_cache_ets     = DedupCacheEts,
                                 cur_file_cache_ets  = CurFileCacheEts }) ->
    case File =:= CurFile of
        true  -> {Msg, State1} =
                     %% can return [] if msg in file existed on startup
                     case ets:lookup(CurFileCacheEts, MsgId) of
                         [] ->
                             {ok, RawOffSet} =
                                 file_handle_cache:current_raw_offset(CurHdl),
                             ok = case Offset >= RawOffSet of
                                      true  -> file_handle_cache:flush(CurHdl);
                                      false -> ok
                                  end,
                             read_from_disk(MsgLoc, State, DedupCacheEts);
                         [{MsgId, Msg1, _CacheRefCount}] ->
                             ok = maybe_insert_into_cache(
                                    DedupCacheEts, RefCount, MsgId, Msg1),
                             {Msg1, State}
                     end,
                 gen_server2:reply(From, {ok, Msg}),
                 State1;
        false -> [#file_summary { locked = Locked }] =
                     ets:lookup(FileSummaryEts, File),
                 case Locked of
                     true  -> add_to_pending_gc_completion({read, MsgId, From},
                                                           File, State);
                     false -> {Msg, State1} =
                                  read_from_disk(MsgLoc, State, DedupCacheEts),
                              gen_server2:reply(From, {ok, Msg}),
                              State1
                 end
    end.

read_from_disk(#msg_location { msg_id = MsgId, ref_count = RefCount,
                               file = File, offset = Offset,
                               total_size = TotalSize },
               State, DedupCacheEts) ->
    {Hdl, State1} = get_read_handle(File, State),
    {ok, Offset} = file_handle_cache:position(Hdl, Offset),
    {ok, {MsgId, Msg}} =
        case rabbit_msg_file:read(Hdl, TotalSize) of
            {ok, {MsgId, _}} = Obj ->
                Obj;
            Rest ->
                {error, {misread, [{old_state, State},
                                   {file_num,  File},
                                   {offset,    Offset},
                                   {msg_id,    MsgId},
                                   {read,      Rest},
                                   {proc_dict, get()}
                                  ]}}
        end,
    ok = maybe_insert_into_cache(DedupCacheEts, RefCount, MsgId, Msg),
    {Msg, State1}.

contains_message(MsgId, From,
                 State = #msstate { pending_gc_completion = Pending }) ->
    case index_lookup_positive_ref_count(MsgId, State) of
        not_found ->
            gen_server2:reply(From, false),
            State;
        #msg_location { file = File } ->
            case orddict:is_key(File, Pending) of
                true  -> add_to_pending_gc_completion(
                           {contains, MsgId, From}, File, State);
                false -> gen_server2:reply(From, true),
                         State
            end
    end.

remove_message(MsgId, CRef,
               State = #msstate { file_summary_ets = FileSummaryEts,
                                  dedup_cache_ets  = DedupCacheEts }) ->
    case should_mask_action(CRef, MsgId, State) of
        {true, _Location} ->
            State;
        {false_if_increment, #msg_location { ref_count = 0 }} ->
            %% CRef has tried to both write and remove this msg
            %% whilst it's being GC'd. ASSERTION:
            %% [#file_summary { locked = true }] =
            %%    ets:lookup(FileSummaryEts, File),
            State;
        {_Mask, #msg_location { ref_count = RefCount, file = File,
                                total_size = TotalSize }} when RefCount > 0 ->
            %% only update field, otherwise bad interaction with
            %% concurrent GC
            Dec = fun () ->
                          index_update_ref_count(MsgId, RefCount - 1, State)
                  end,
            case RefCount of
                %% don't remove from CUR_FILE_CACHE_ETS_NAME here
                %% because there may be further writes in the mailbox
                %% for the same msg.
                1 -> ok = remove_cache_entry(DedupCacheEts, MsgId),
                     case ets:lookup(FileSummaryEts, File) of
                         [#file_summary { locked = true }] ->
                             add_to_pending_gc_completion(
                               {remove, MsgId, CRef}, File, State);
                         [#file_summary {}] ->
                             ok = Dec(),
                             delete_file_if_empty(
                               File, adjust_valid_total_size(File, -TotalSize,
                                                             State))
                     end;
                _ -> ok = decrement_cache(DedupCacheEts, MsgId),
                     ok = Dec(),
                     State
            end
    end.

add_to_pending_gc_completion(
  Op, File, State = #msstate { pending_gc_completion = Pending }) ->
    State #msstate { pending_gc_completion =
                         rabbit_misc:orddict_cons(File, Op, Pending) }.

run_pending(Files, State) ->
    lists:foldl(
      fun (File, State1 = #msstate { pending_gc_completion = Pending }) ->
              Pending1 = orddict:erase(File, Pending),
              lists:foldl(
                fun run_pending_action/2,
                State1 #msstate { pending_gc_completion = Pending1 },
                lists:reverse(orddict:fetch(File, Pending)))
      end, State, Files).

run_pending_action({read, MsgId, From}, State) ->
    read_message(MsgId, From, State);
run_pending_action({contains, MsgId, From}, State) ->
    contains_message(MsgId, From, State);
run_pending_action({remove, MsgId, CRef}, State) ->
    remove_message(MsgId, CRef, State).

safe_ets_update_counter(Tab, Key, UpdateOp, SuccessFun, FailThunk) ->
    try
        SuccessFun(ets:update_counter(Tab, Key, UpdateOp))
    catch error:badarg -> FailThunk()
    end.

safe_ets_update_counter_ok(Tab, Key, UpdateOp, FailThunk) ->
    safe_ets_update_counter(Tab, Key, UpdateOp, fun (_) -> ok end, FailThunk).

adjust_valid_total_size(File, Delta, State = #msstate {
                                       sum_valid_data   = SumValid,
                                       file_summary_ets = FileSummaryEts }) ->
    [_] = ets:update_counter(FileSummaryEts, File,
                             [{#file_summary.valid_total_size, Delta}]),
    State #msstate { sum_valid_data = SumValid + Delta }.

orddict_store(Key, Val, Dict) ->
    false = orddict:is_key(Key, Dict),
    orddict:store(Key, Val, Dict).

update_pending_confirms(Fun, CRef,
                        State = #msstate { clients       = Clients,
                                           cref_to_msg_ids = CTM }) ->
    case dict:fetch(CRef, Clients) of
        {undefined,    _CloseFDsFun} -> State;
        {MsgOnDiskFun, _CloseFDsFun} -> CTM1 = Fun(MsgOnDiskFun, CTM),
                                        State #msstate {
                                          cref_to_msg_ids = CTM1 }
    end.

record_pending_confirm(CRef, MsgId, State) ->
    update_pending_confirms(
      fun (_MsgOnDiskFun, CTM) ->
              dict:update(CRef, fun (MsgIds) -> gb_sets:add(MsgId, MsgIds) end,
                          gb_sets:singleton(MsgId), CTM)
      end, CRef, State).

client_confirm(CRef, MsgIds, ActionTaken, State) ->
    update_pending_confirms(
      fun (MsgOnDiskFun, CTM) ->
              MsgOnDiskFun(MsgIds, ActionTaken),
              case dict:find(CRef, CTM) of
                  {ok, Gs} -> MsgIds1 = gb_sets:difference(Gs, MsgIds),
                              case gb_sets:is_empty(MsgIds1) of
                                  true  -> dict:erase(CRef, CTM);
                                  false -> dict:store(CRef, MsgIds1, CTM)
                              end;
                  error    -> CTM
              end
      end, CRef, State).

%% Detect whether the MsgId is older or younger than the client's death
%% msg (if there is one). If the msg is older than the client death
%% msg, and it has a 0 ref_count we must only alter the ref_count, not
%% rewrite the msg - rewriting it would make it younger than the death
%% msg and thus should be ignored. Note that this (correctly) returns
%% false when testing to remove the death msg itself.
should_mask_action(CRef, MsgId,
                   State = #msstate { dying_clients = DyingClients }) ->
    case {sets:is_element(CRef, DyingClients), index_lookup(MsgId, State)} of
        {false, Location} ->
            {false, Location};
        {true, not_found} ->
            {true, not_found};
        {true, #msg_location { file = File, offset = Offset,
                               ref_count = RefCount } = Location} ->
            #msg_location { file = DeathFile, offset = DeathOffset } =
                index_lookup(CRef, State),
            {case {{DeathFile, DeathOffset} < {File, Offset}, RefCount} of
                 {true,  _} -> true;
                 {false, 0} -> false_if_increment;
                 {false, _} -> false
             end, Location}
    end.

%%----------------------------------------------------------------------------
%% file helper functions
%%----------------------------------------------------------------------------

open_file(Dir, FileName, Mode) ->
    file_handle_cache:open(form_filename(Dir, FileName), ?BINARY_MODE ++ Mode,
                           [{write_buffer, ?HANDLE_CACHE_BUFFER_SIZE}]).

close_handle(Key, CState = #client_msstate { file_handle_cache = FHC }) ->
    CState #client_msstate { file_handle_cache = close_handle(Key, FHC) };

close_handle(Key, State = #msstate { file_handle_cache = FHC }) ->
    State #msstate { file_handle_cache = close_handle(Key, FHC) };

close_handle(Key, FHC) ->
    case dict:find(Key, FHC) of
        {ok, Hdl} -> ok = file_handle_cache:close(Hdl),
                     dict:erase(Key, FHC);
        error     -> FHC
    end.

mark_handle_open(FileHandlesEts, File, Ref) ->
    %% This is fine to fail (already exists). Note it could fail with
    %% the value being close, and not have it updated to open.
    ets:insert_new(FileHandlesEts, {{Ref, File}, open}),
    true.

%% See comment in client_read3 - only call this when the file is locked
mark_handle_to_close(ClientRefs, FileHandlesEts, File, Invoke) ->
    [ begin
          case (ets:update_element(FileHandlesEts, Key, {2, close})
                andalso Invoke) of
              true  -> case dict:fetch(Ref, ClientRefs) of
                           {_MsgOnDiskFun, undefined}   -> ok;
                           {_MsgOnDiskFun, CloseFDsFun} -> ok = CloseFDsFun()
                       end;
              false -> ok
          end
      end || {{Ref, _File} = Key, open} <-
                 ets:match_object(FileHandlesEts, {{'_', File}, open}) ],
    true.

safe_file_delete_fun(File, Dir, FileHandlesEts) ->
    fun () -> safe_file_delete(File, Dir, FileHandlesEts) end.

safe_file_delete(File, Dir, FileHandlesEts) ->
    %% do not match on any value - it's the absence of the row that
    %% indicates the client has really closed the file.
    case ets:match_object(FileHandlesEts, {{'_', File}, '_'}, 1) of
        {[_|_], _Cont} -> false;
        _              -> ok = file:delete(
                                 form_filename(Dir, filenum_to_name(File))),
                          true
    end.

close_all_indicated(#client_msstate { file_handles_ets = FileHandlesEts,
                                      client_ref       = Ref } =
                        CState) ->
    Objs = ets:match_object(FileHandlesEts, {{Ref, '_'}, close}),
    {ok, lists:foldl(fun ({Key = {_Ref, File}, close}, CStateM) ->
                             true = ets:delete(FileHandlesEts, Key),
                             close_handle(File, CStateM)
                     end, CState, Objs)}.

close_all_handles(CState = #client_msstate { file_handles_ets  = FileHandlesEts,
                                             file_handle_cache = FHC,
                                             client_ref        = Ref }) ->
    ok = dict:fold(fun (File, Hdl, ok) ->
                           true = ets:delete(FileHandlesEts, {Ref, File}),
                           file_handle_cache:close(Hdl)
                   end, ok, FHC),
    CState #client_msstate { file_handle_cache = dict:new() };

close_all_handles(State = #msstate { file_handle_cache = FHC }) ->
    ok = dict:fold(fun (_Key, Hdl, ok) -> file_handle_cache:close(Hdl) end,
                   ok, FHC),
    State #msstate { file_handle_cache = dict:new() }.

get_read_handle(FileNum, CState = #client_msstate { file_handle_cache = FHC,
                                                    dir = Dir }) ->
    {Hdl, FHC2} = get_read_handle(FileNum, FHC, Dir),
    {Hdl, CState #client_msstate { file_handle_cache = FHC2 }};

get_read_handle(FileNum, State = #msstate { file_handle_cache = FHC,
                                            dir = Dir }) ->
    {Hdl, FHC2} = get_read_handle(FileNum, FHC, Dir),
    {Hdl, State #msstate { file_handle_cache = FHC2 }}.

get_read_handle(FileNum, FHC, Dir) ->
    case dict:find(FileNum, FHC) of
        {ok, Hdl} -> {Hdl, FHC};
        error     -> {ok, Hdl} = open_file(Dir, filenum_to_name(FileNum),
                                           ?READ_MODE),
                     {Hdl, dict:store(FileNum, Hdl, FHC)}
    end.

preallocate(Hdl, FileSizeLimit, FinalPos) ->
    {ok, FileSizeLimit} = file_handle_cache:position(Hdl, FileSizeLimit),
    ok = file_handle_cache:truncate(Hdl),
    {ok, FinalPos} = file_handle_cache:position(Hdl, FinalPos),
    ok.

truncate_and_extend_file(Hdl, Lowpoint, Highpoint) ->
    {ok, Lowpoint} = file_handle_cache:position(Hdl, Lowpoint),
    ok = file_handle_cache:truncate(Hdl),
    ok = preallocate(Hdl, Highpoint, Lowpoint).

form_filename(Dir, Name) -> filename:join(Dir, Name).

filenum_to_name(File) -> integer_to_list(File) ++ ?FILE_EXTENSION.

filename_to_num(FileName) -> list_to_integer(filename:rootname(FileName)).

list_sorted_file_names(Dir, Ext) ->
    lists:sort(fun (A, B) -> filename_to_num(A) < filename_to_num(B) end,
               filelib:wildcard("*" ++ Ext, Dir)).

%%----------------------------------------------------------------------------
%% message cache helper functions
%%----------------------------------------------------------------------------

maybe_insert_into_cache(DedupCacheEts, RefCount, MsgId, Msg)
  when RefCount > 1 ->
    update_msg_cache(DedupCacheEts, MsgId, Msg);
maybe_insert_into_cache(_DedupCacheEts, _RefCount, _MsgId, _Msg) ->
    ok.

update_msg_cache(CacheEts, MsgId, Msg) ->
    case ets:insert_new(CacheEts, {MsgId, Msg, 1}) of
        true  -> ok;
        false -> safe_ets_update_counter_ok(
                   CacheEts, MsgId, {3, +1},
                   fun () -> update_msg_cache(CacheEts, MsgId, Msg) end)
    end.

remove_cache_entry(DedupCacheEts, MsgId) ->
    true = ets:delete(DedupCacheEts, MsgId),
    ok.

fetch_and_increment_cache(DedupCacheEts, MsgId) ->
    case ets:lookup(DedupCacheEts, MsgId) of
        [] ->
            not_found;
        [{_MsgId, Msg, _RefCount}] ->
            safe_ets_update_counter_ok(
              DedupCacheEts, MsgId, {3, +1},
              %% someone has deleted us in the meantime, insert us
              fun () -> ok = update_msg_cache(DedupCacheEts, MsgId, Msg) end),
            Msg
    end.

decrement_cache(DedupCacheEts, MsgId) ->
    true = safe_ets_update_counter(
             DedupCacheEts, MsgId, {3, -1},
             fun (N) when N =< 0 -> true = ets:delete(DedupCacheEts, MsgId);
                 (_N)            -> true
             end,
             %% MsgId is not in there because although it's been
             %% delivered, it's never actually been read (think:
             %% persistent message held in RAM)
             fun () -> true end),
    ok.

%%----------------------------------------------------------------------------
%% index
%%----------------------------------------------------------------------------

index_lookup_positive_ref_count(Key, State) ->
    case index_lookup(Key, State) of
        not_found                       -> not_found;
        #msg_location { ref_count = 0 } -> not_found;
        #msg_location {} = MsgLocation  -> MsgLocation
    end.

index_update_ref_count(Key, RefCount, State) ->
    index_update_fields(Key, {#msg_location.ref_count, RefCount}, State).

index_lookup(Key, #client_msstate { index_module = Index,
                                    index_state  = State }) ->
    Index:lookup(Key, State);

index_lookup(Key, #msstate { index_module = Index, index_state = State }) ->
    Index:lookup(Key, State).

index_insert(Obj, #msstate { index_module = Index, index_state = State }) ->
    Index:insert(Obj, State).

index_update(Obj, #msstate { index_module = Index, index_state = State }) ->
    Index:update(Obj, State).

index_update_fields(Key, Updates, #msstate { index_module = Index,
                                             index_state  = State }) ->
    Index:update_fields(Key, Updates, State).

index_delete(Key, #msstate { index_module = Index, index_state = State }) ->
    Index:delete(Key, State).

index_delete_by_file(File, #msstate { index_module = Index,
                                      index_state  = State }) ->
    Index:delete_by_file(File, State).

%%----------------------------------------------------------------------------
%% shutdown and recovery
%%----------------------------------------------------------------------------

recover_index_and_client_refs(IndexModule, _Recover, undefined, Dir, _Server) ->
    {false, IndexModule:new(Dir), []};
recover_index_and_client_refs(IndexModule, false, _ClientRefs, Dir, Server) ->
    rabbit_log:warning("~w: rebuilding indices from scratch~n", [Server]),
    {false, IndexModule:new(Dir), []};
recover_index_and_client_refs(IndexModule, true, ClientRefs, Dir, Server) ->
    Fresh = fun (ErrorMsg, ErrorArgs) ->
                    rabbit_log:warning("~w: " ++ ErrorMsg ++ "~n"
                                       "rebuilding indices from scratch~n",
                                       [Server | ErrorArgs]),
                    {false, IndexModule:new(Dir), []}
            end,
    case read_recovery_terms(Dir) of
        {false, Error} ->
            Fresh("failed to read recovery terms: ~p", [Error]);
        {true, Terms} ->
            RecClientRefs  = proplists:get_value(client_refs, Terms, []),
            RecIndexModule = proplists:get_value(index_module, Terms),
            case (lists:sort(ClientRefs) =:= lists:sort(RecClientRefs)
                  andalso IndexModule =:= RecIndexModule) of
                true  -> case IndexModule:recover(Dir) of
                             {ok, IndexState1} ->
                                 {true, IndexState1, ClientRefs};
                             {error, Error} ->
                                 Fresh("failed to recover index: ~p", [Error])
                         end;
                false -> Fresh("recovery terms differ from present", [])
            end
    end.

store_recovery_terms(Terms, Dir) ->
    rabbit_misc:write_term_file(filename:join(Dir, ?CLEAN_FILENAME), Terms).

read_recovery_terms(Dir) ->
    Path = filename:join(Dir, ?CLEAN_FILENAME),
    case rabbit_misc:read_term_file(Path) of
        {ok, Terms}    -> case file:delete(Path) of
                              ok             -> {true,  Terms};
                              {error, Error} -> {false, Error}
                          end;
        {error, Error} -> {false, Error}
    end.

store_file_summary(Tid, Dir) ->
    ok = ets:tab2file(Tid, filename:join(Dir, ?FILE_SUMMARY_FILENAME),
                      [{extended_info, [object_count]}]).

recover_file_summary(false, _Dir) ->
    %% TODO: the only reason for this to be an *ordered*_set is so
    %% that a) maybe_compact can start a traversal from the eldest
    %% file, and b) build_index in fast recovery mode can easily
    %% identify the current file. It's awkward to have both that
    %% odering and the left/right pointers in the entries - replacing
    %% the former with some additional bit of state would be easy, but
    %% ditching the latter would be neater.
    {false, ets:new(rabbit_msg_store_file_summary,
                    [ordered_set, public, {keypos, #file_summary.file}])};
recover_file_summary(true, Dir) ->
    Path = filename:join(Dir, ?FILE_SUMMARY_FILENAME),
    case ets:file2tab(Path) of
        {ok, Tid}       -> file:delete(Path),
                           {true, Tid};
        {error, _Error} -> recover_file_summary(false, Dir)
    end.

count_msg_refs(Gen, Seed, State) ->
    case Gen(Seed) of
        finished ->
            ok;
        {_MsgId, 0, Next} ->
            count_msg_refs(Gen, Next, State);
        {MsgId, Delta, Next} ->
            ok = case index_lookup(MsgId, State) of
                     not_found ->
                         index_insert(#msg_location { msg_id = MsgId,
                                                      file = undefined,
                                                      ref_count = Delta },
                                      State);
                     #msg_location { ref_count = RefCount } = StoreEntry ->
                         NewRefCount = RefCount + Delta,
                         case NewRefCount of
                             0 -> index_delete(MsgId, State);
                             _ -> index_update(StoreEntry #msg_location {
                                                 ref_count = NewRefCount },
                                               State)
                         end
                 end,
            count_msg_refs(Gen, Next, State)
    end.

recover_crashed_compactions(Dir) ->
    FileNames =    list_sorted_file_names(Dir, ?FILE_EXTENSION),
    TmpFileNames = list_sorted_file_names(Dir, ?FILE_EXTENSION_TMP),
    lists:foreach(
      fun (TmpFileName) ->
              NonTmpRelatedFileName =
                  filename:rootname(TmpFileName) ++ ?FILE_EXTENSION,
              true = lists:member(NonTmpRelatedFileName, FileNames),
              ok = recover_crashed_compaction(
                     Dir, TmpFileName, NonTmpRelatedFileName)
      end, TmpFileNames),
    TmpFileNames == [].

recover_crashed_compaction(Dir, TmpFileName, NonTmpRelatedFileName) ->
    %% Because a msg can legitimately appear multiple times in the
    %% same file, identifying the contents of the tmp file and where
    %% they came from is non-trivial. If we are recovering a crashed
    %% compaction then we will be rebuilding the index, which can cope
    %% with duplicates appearing. Thus the simplest and safest thing
    %% to do is to append the contents of the tmp file to its main
    %% file.
    {ok, TmpHdl}  = open_file(Dir, TmpFileName, ?READ_MODE),
    {ok, MainHdl} = open_file(Dir, NonTmpRelatedFileName,
                              ?READ_MODE ++ ?WRITE_MODE),
    {ok, _End} = file_handle_cache:position(MainHdl, eof),
    Size = filelib:file_size(form_filename(Dir, TmpFileName)),
    {ok, Size} = file_handle_cache:copy(TmpHdl, MainHdl, Size),
    ok = file_handle_cache:close(MainHdl),
    ok = file_handle_cache:delete(TmpHdl),
    ok.

scan_file_for_valid_messages(Dir, FileName) ->
    case open_file(Dir, FileName, ?READ_MODE) of
        {ok, Hdl}       -> Valid = rabbit_msg_file:scan(
                                     Hdl, filelib:file_size(
                                            form_filename(Dir, FileName)),
                                     fun scan_fun/2, []),
                           %% if something really bad has happened,
                           %% the close could fail, but ignore
                           file_handle_cache:close(Hdl),
                           Valid;
        {error, enoent} -> {ok, [], 0};
        {error, Reason} -> {error, {unable_to_scan_file, FileName, Reason}}
    end.

scan_fun({MsgId, TotalSize, Offset, _Msg}, Acc) ->
    [{MsgId, TotalSize, Offset} | Acc].

%% Takes the list in *ascending* order (i.e. eldest message
%% first). This is the opposite of what scan_file_for_valid_messages
%% produces. The list of msgs that is produced is youngest first.
drop_contiguous_block_prefix(L) -> drop_contiguous_block_prefix(L, 0).

drop_contiguous_block_prefix([], ExpectedOffset) ->
    {ExpectedOffset, []};
drop_contiguous_block_prefix([#msg_location { offset = ExpectedOffset,
                                              total_size = TotalSize } | Tail],
                             ExpectedOffset) ->
    ExpectedOffset1 = ExpectedOffset + TotalSize,
    drop_contiguous_block_prefix(Tail, ExpectedOffset1);
drop_contiguous_block_prefix(MsgsAfterGap, ExpectedOffset) ->
    {ExpectedOffset, MsgsAfterGap}.

build_index(true, _StartupFunState,
            State = #msstate { file_summary_ets = FileSummaryEts }) ->
    ets:foldl(
      fun (#file_summary { valid_total_size = ValidTotalSize,
                           file_size        = FileSize,
                           file             = File },
           {_Offset, State1 = #msstate { sum_valid_data = SumValid,
                                         sum_file_size  = SumFileSize }}) ->
              {FileSize, State1 #msstate {
                           sum_valid_data = SumValid + ValidTotalSize,
                           sum_file_size  = SumFileSize + FileSize,
                           current_file   = File }}
      end, {0, State}, FileSummaryEts);
build_index(false, {MsgRefDeltaGen, MsgRefDeltaGenInit},
            State = #msstate { dir = Dir }) ->
    ok = count_msg_refs(MsgRefDeltaGen, MsgRefDeltaGenInit, State),
    {ok, Pid} = gatherer:start_link(),
    case [filename_to_num(FileName) ||
             FileName <- list_sorted_file_names(Dir, ?FILE_EXTENSION)] of
        []     -> build_index(Pid, undefined, [State #msstate.current_file],
                              State);
        Files  -> {Offset, State1} = build_index(Pid, undefined, Files, State),
                  {Offset, lists:foldl(fun delete_file_if_empty/2,
                                       State1, Files)}
    end.

build_index(Gatherer, Left, [],
            State = #msstate { file_summary_ets = FileSummaryEts,
                               sum_valid_data   = SumValid,
                               sum_file_size    = SumFileSize }) ->
    case gatherer:out(Gatherer) of
        empty ->
            ok = gatherer:stop(Gatherer),
            ok = rabbit_misc:unlink_and_capture_exit(Gatherer),
            ok = index_delete_by_file(undefined, State),
            Offset = case ets:lookup(FileSummaryEts, Left) of
                         []                                       -> 0;
                         [#file_summary { file_size = FileSize }] -> FileSize
                     end,
            {Offset, State #msstate { current_file = Left }};
        {value, #file_summary { valid_total_size = ValidTotalSize,
                                file_size = FileSize } = FileSummary} ->
            true = ets:insert_new(FileSummaryEts, FileSummary),
            build_index(Gatherer, Left, [],
                        State #msstate {
                          sum_valid_data = SumValid + ValidTotalSize,
                          sum_file_size  = SumFileSize + FileSize })
    end;
build_index(Gatherer, Left, [File|Files], State) ->
    ok = gatherer:fork(Gatherer),
    ok = worker_pool:submit_async(
           fun () -> build_index_worker(Gatherer, State,
                                        Left, File, Files)
           end),
    build_index(Gatherer, File, Files, State).

build_index_worker(Gatherer, State = #msstate { dir = Dir },
                   Left, File, Files) ->
    {ok, Messages, FileSize} =
        scan_file_for_valid_messages(Dir, filenum_to_name(File)),
    {ValidMessages, ValidTotalSize} =
        lists:foldl(
          fun (Obj = {MsgId, TotalSize, Offset}, {VMAcc, VTSAcc}) ->
                  case index_lookup(MsgId, State) of
                      #msg_location { file = undefined } = StoreEntry ->
                          ok = index_update(StoreEntry #msg_location {
                                              file = File, offset = Offset,
                                              total_size = TotalSize },
                                            State),
                          {[Obj | VMAcc], VTSAcc + TotalSize};
                      _ ->
                          {VMAcc, VTSAcc}
                  end
          end, {[], 0}, Messages),
    {Right, FileSize1} =
        case Files of
            %% if it's the last file, we'll truncate to remove any
            %% rubbish above the last valid message. This affects the
            %% file size.
            []    -> {undefined, case ValidMessages of
                                     [] -> 0;
                                     _  -> {_MsgId, TotalSize, Offset} =
                                               lists:last(ValidMessages),
                                           Offset + TotalSize
                                 end};
            [F|_] -> {F, FileSize}
        end,
    ok = gatherer:in(Gatherer, #file_summary {
                       file             = File,
                       valid_total_size = ValidTotalSize,
                       left             = Left,
                       right            = Right,
                       file_size        = FileSize1,
                       locked           = false,
                       readers          = 0 }),
    ok = gatherer:finish(Gatherer).

%%----------------------------------------------------------------------------
%% garbage collection / compaction / aggregation -- internal
%%----------------------------------------------------------------------------

maybe_roll_to_new_file(
  Offset,
  State = #msstate { dir                 = Dir,
                     current_file_handle = CurHdl,
                     current_file        = CurFile,
                     file_summary_ets    = FileSummaryEts,
                     cur_file_cache_ets  = CurFileCacheEts,
                     file_size_limit     = FileSizeLimit })
  when Offset >= FileSizeLimit ->
    State1 = internal_sync(State),
    ok = file_handle_cache:close(CurHdl),
    NextFile = CurFile + 1,
    {ok, NextHdl} = open_file(Dir, filenum_to_name(NextFile), ?WRITE_MODE),
    true = ets:insert_new(FileSummaryEts, #file_summary {
                            file             = NextFile,
                            valid_total_size = 0,
                            left             = CurFile,
                            right            = undefined,
                            file_size        = 0,
                            locked           = false,
                            readers          = 0 }),
    true = ets:update_element(FileSummaryEts, CurFile,
                              {#file_summary.right, NextFile}),
    true = ets:match_delete(CurFileCacheEts, {'_', '_', 0}),
    maybe_compact(State1 #msstate { current_file_handle = NextHdl,
                                    current_file        = NextFile });
maybe_roll_to_new_file(_, State) ->
    State.

maybe_compact(State = #msstate { sum_valid_data        = SumValid,
                                 sum_file_size         = SumFileSize,
                                 gc_pid                = GCPid,
                                 pending_gc_completion = Pending,
                                 file_summary_ets      = FileSummaryEts,
                                 file_size_limit       = FileSizeLimit })
  when SumFileSize > 2 * FileSizeLimit andalso
       (SumFileSize - SumValid) / SumFileSize > ?GARBAGE_FRACTION ->
    %% TODO: the algorithm here is sub-optimal - it may result in a
    %% complete traversal of FileSummaryEts.
    case ets:first(FileSummaryEts) of
        '$end_of_table' ->
            State;
        First ->
            case find_files_to_combine(FileSummaryEts, FileSizeLimit,
                                       ets:lookup(FileSummaryEts, First)) of
                not_found ->
                    State;
                {Src, Dst} ->
                    Pending1 = orddict_store(Dst, [],
                                             orddict_store(Src, [], Pending)),
                    State1 = close_handle(Src, close_handle(Dst, State)),
                    true = ets:update_element(FileSummaryEts, Src,
                                              {#file_summary.locked, true}),
                    true = ets:update_element(FileSummaryEts, Dst,
                                              {#file_summary.locked, true}),
                    ok = rabbit_msg_store_gc:combine(GCPid, Src, Dst),
                    State1 #msstate { pending_gc_completion = Pending1 }
            end
    end;
maybe_compact(State) ->
    State.

find_files_to_combine(FileSummaryEts, FileSizeLimit,
                      [#file_summary { file             = Dst,
                                       valid_total_size = DstValid,
                                       right            = Src,
                                       locked           = DstLocked }]) ->
    case Src of
        undefined ->
            not_found;
        _   ->
            [#file_summary { file             = Src,
                             valid_total_size = SrcValid,
                             left             = Dst,
                             right            = SrcRight,
                             locked           = SrcLocked }] = Next =
                ets:lookup(FileSummaryEts, Src),
            case SrcRight of
                undefined -> not_found;
                _         -> case (DstValid + SrcValid =< FileSizeLimit) andalso
                                 (DstValid > 0) andalso (SrcValid > 0) andalso
                                 not (DstLocked orelse SrcLocked) of
                                 true  -> {Src, Dst};
                                 false -> find_files_to_combine(
                                            FileSummaryEts, FileSizeLimit, Next)
                             end
            end
    end.

delete_file_if_empty(File, State = #msstate { current_file = File }) ->
    State;
delete_file_if_empty(File, State = #msstate {
                             gc_pid                = GCPid,
                             file_summary_ets      = FileSummaryEts,
                             pending_gc_completion = Pending }) ->
    [#file_summary { valid_total_size = ValidData,
                     locked           = false }] =
        ets:lookup(FileSummaryEts, File),
    case ValidData of
        %% don't delete the file_summary_ets entry for File here
        %% because we could have readers which need to be able to
        %% decrement the readers count.
        0 -> true = ets:update_element(FileSummaryEts, File,
                                       {#file_summary.locked, true}),
             ok = rabbit_msg_store_gc:delete(GCPid, File),
             Pending1 = orddict_store(File, [], Pending),
             close_handle(File,
                          State #msstate { pending_gc_completion = Pending1 });
        _ -> State
    end.

cleanup_after_file_deletion(File,
                            #msstate { file_handles_ets = FileHandlesEts,
                                       file_summary_ets = FileSummaryEts,
                                       clients          = Clients }) ->
    %% Ensure that any clients that have open fhs to the file close
    %% them before using them again. This has to be done here (given
    %% it's done in the msg_store, and not the gc), and not when
    %% starting up the GC, because if done when starting up the GC,
    %% the client could find the close, and close and reopen the fh,
    %% whilst the GC is waiting for readers to disappear, before it's
    %% actually done the GC.
    true = mark_handle_to_close(Clients, FileHandlesEts, File, true),
    [#file_summary { left    = Left,
                     right   = Right,
                     locked  = true,
                     readers = 0 }] = ets:lookup(FileSummaryEts, File),
    %% We'll never delete the current file, so right is never undefined
    true = Right =/= undefined, %% ASSERTION
    true = ets:update_element(FileSummaryEts, Right,
                              {#file_summary.left, Left}),
    %% ensure the double linked list is maintained
    true = case Left of
               undefined -> true; %% File is the eldest file (left-most)
               _         -> ets:update_element(FileSummaryEts, Left,
                                               {#file_summary.right, Right})
           end,
    true = ets:delete(FileSummaryEts, File),
    ok.

%%----------------------------------------------------------------------------
%% garbage collection / compaction / aggregation -- external
%%----------------------------------------------------------------------------

has_readers(File, #gc_state { file_summary_ets = FileSummaryEts }) ->
    [#file_summary { locked = true, readers = Count }] =
        ets:lookup(FileSummaryEts, File),
    Count /= 0.

combine_files(Source, Destination,
              State = #gc_state { file_summary_ets = FileSummaryEts,
                                  file_handles_ets = FileHandlesEts,
                                  dir              = Dir,
                                  msg_store        = Server }) ->
    [#file_summary {
        readers          = 0,
        left             = Destination,
        valid_total_size = SourceValid,
        file_size        = SourceFileSize,
        locked           = true }] = ets:lookup(FileSummaryEts, Source),
    [#file_summary {
        readers          = 0,
        right            = Source,
        valid_total_size = DestinationValid,
        file_size        = DestinationFileSize,
        locked           = true }] = ets:lookup(FileSummaryEts, Destination),

    SourceName           = filenum_to_name(Source),
    DestinationName      = filenum_to_name(Destination),
    {ok, SourceHdl}      = open_file(Dir, SourceName,
                                     ?READ_AHEAD_MODE),
    {ok, DestinationHdl} = open_file(Dir, DestinationName,
                                     ?READ_AHEAD_MODE ++ ?WRITE_MODE),
    TotalValidData = SourceValid + DestinationValid,
    %% if DestinationValid =:= DestinationContiguousTop then we don't
    %% need a tmp file
    %% if they're not equal, then we need to write out everything past
    %%   the DestinationContiguousTop to a tmp file then truncate,
    %%   copy back in, and then copy over from Source
    %% otherwise we just truncate straight away and copy over from Source
    {DestinationWorkList, DestinationValid} =
        load_and_vacuum_message_file(Destination, State),
    {DestinationContiguousTop, DestinationWorkListTail} =
        drop_contiguous_block_prefix(DestinationWorkList),
    case DestinationWorkListTail of
        [] -> ok = truncate_and_extend_file(
                     DestinationHdl, DestinationContiguousTop, TotalValidData);
        _  -> Tmp = filename:rootname(DestinationName) ++ ?FILE_EXTENSION_TMP,
              {ok, TmpHdl} = open_file(Dir, Tmp, ?READ_AHEAD_MODE++?WRITE_MODE),
              ok = copy_messages(
                     DestinationWorkListTail, DestinationContiguousTop,
                     DestinationValid, DestinationHdl, TmpHdl, Destination,
                     State),
              TmpSize = DestinationValid - DestinationContiguousTop,
              %% so now Tmp contains everything we need to salvage
              %% from Destination, and index_state has been updated to
              %% reflect the compaction of Destination so truncate
              %% Destination and copy from Tmp back to the end
              {ok, 0} = file_handle_cache:position(TmpHdl, 0),
              ok = truncate_and_extend_file(
                     DestinationHdl, DestinationContiguousTop, TotalValidData),
              {ok, TmpSize} =
                  file_handle_cache:copy(TmpHdl, DestinationHdl, TmpSize),
              %% position in DestinationHdl should now be DestinationValid
              ok = file_handle_cache:sync(DestinationHdl),
              ok = file_handle_cache:delete(TmpHdl)
    end,
    {SourceWorkList, SourceValid} = load_and_vacuum_message_file(Source, State),
    ok = copy_messages(SourceWorkList, DestinationValid, TotalValidData,
                       SourceHdl, DestinationHdl, Destination, State),
    %% tidy up
    ok = file_handle_cache:close(DestinationHdl),
    ok = file_handle_cache:close(SourceHdl),

    %% don't update dest.right, because it could be changing at the
    %% same time
    true = ets:update_element(
             FileSummaryEts, Destination,
             [{#file_summary.valid_total_size, TotalValidData},
              {#file_summary.file_size,        TotalValidData}]),

    Reclaimed = SourceFileSize + DestinationFileSize - TotalValidData,
    gen_server2:cast(Server, {combine_files, Source, Destination, Reclaimed}),
    safe_file_delete_fun(Source, Dir, FileHandlesEts).

delete_file(File, State = #gc_state { file_summary_ets = FileSummaryEts,
                                      file_handles_ets = FileHandlesEts,
                                      dir              = Dir,
                                      msg_store        = Server }) ->
    [#file_summary { valid_total_size = 0,
                     locked           = true,
                     file_size        = FileSize,
                     readers          = 0 }] = ets:lookup(FileSummaryEts, File),
    {[], 0} = load_and_vacuum_message_file(File, State),
    gen_server2:cast(Server, {delete_file, File, FileSize}),
    safe_file_delete_fun(File, Dir, FileHandlesEts).

load_and_vacuum_message_file(File, #gc_state { dir          = Dir,
                                               index_module = Index,
                                               index_state  = IndexState }) ->
    %% Messages here will be end-of-file at start-of-list
    {ok, Messages, _FileSize} =
        scan_file_for_valid_messages(Dir, filenum_to_name(File)),
    %% foldl will reverse so will end up with msgs in ascending offset order
    lists:foldl(
      fun ({MsgId, TotalSize, Offset}, Acc = {List, Size}) ->
              case Index:lookup(MsgId, IndexState) of
                  #msg_location { file = File, total_size = TotalSize,
                                  offset = Offset, ref_count = 0 } = Entry ->
                      ok = Index:delete_object(Entry, IndexState),
                      Acc;
                  #msg_location { file = File, total_size = TotalSize,
                                  offset = Offset } = Entry ->
                      {[ Entry | List ], TotalSize + Size};
                  _ ->
                      Acc
              end
      end, {[], 0}, Messages).

copy_messages(WorkList, InitOffset, FinalOffset, SourceHdl, DestinationHdl,
              Destination, #gc_state { index_module = Index,
                                       index_state  = IndexState }) ->
    Copy = fun ({BlockStart, BlockEnd}) ->
                   BSize = BlockEnd - BlockStart,
                   {ok, BlockStart} =
                       file_handle_cache:position(SourceHdl, BlockStart),
                   {ok, BSize} =
                       file_handle_cache:copy(SourceHdl, DestinationHdl, BSize)
           end,
    case
        lists:foldl(
          fun (#msg_location { msg_id = MsgId, offset = Offset,
                               total_size = TotalSize },
               {CurOffset, Block = {BlockStart, BlockEnd}}) ->
                  %% CurOffset is in the DestinationFile.
                  %% Offset, BlockStart and BlockEnd are in the SourceFile
                  %% update MsgLocation to reflect change of file and offset
                  ok = Index:update_fields(MsgId,
                                           [{#msg_location.file, Destination},
                                            {#msg_location.offset, CurOffset}],
                                           IndexState),
                  {CurOffset + TotalSize,
                   case BlockEnd of
                       undefined ->
                           %% base case, called only for the first list elem
                           {Offset, Offset + TotalSize};
                       Offset ->
                           %% extend the current block because the
                           %% next msg follows straight on
                           {BlockStart, BlockEnd + TotalSize};
                       _ ->
                           %% found a gap, so actually do the work for
                           %% the previous block
                           Copy(Block),
                           {Offset, Offset + TotalSize}
                   end}
          end, {InitOffset, {undefined, undefined}}, WorkList) of
        {FinalOffset, Block} ->
            case WorkList of
                [] -> ok;
                _  -> Copy(Block), %% do the last remaining block
                      ok = file_handle_cache:sync(DestinationHdl)
            end;
        {FinalOffsetZ, _Block} ->
            {gc_error, [{expected, FinalOffset},
                        {got, FinalOffsetZ},
                        {destination, Destination}]}
    end.

force_recovery(BaseDir, Store) ->
    Dir = filename:join(BaseDir, atom_to_list(Store)),
    file:delete(filename:join(Dir, ?CLEAN_FILENAME)),
    recover_crashed_compactions(BaseDir),
    ok.

foreach_file(D, Fun, Files) ->
    [Fun(filename:join(D, File)) || File <- Files].

foreach_file(D1, D2, Fun, Files) ->
    [Fun(filename:join(D1, File), filename:join(D2, File)) || File <- Files].

transform_dir(BaseDir, Store, TransformFun) ->
    Dir = filename:join(BaseDir, atom_to_list(Store)),
    TmpDir = filename:join(Dir, ?TRANSFORM_TMP),
    TransformFile = fun (A, B) -> transform_msg_file(A, B, TransformFun) end,
    case filelib:is_dir(TmpDir) of
        true  -> throw({error, transform_failed_previously});
        false -> FileList = list_sorted_file_names(Dir, ?FILE_EXTENSION),
                 foreach_file(Dir, TmpDir, TransformFile,     FileList),
                 foreach_file(Dir,         fun file:delete/1, FileList),
                 foreach_file(TmpDir, Dir, fun file:copy/2,   FileList),
                 foreach_file(TmpDir,      fun file:delete/1, FileList),
                 ok = file:del_dir(TmpDir)
    end.

transform_msg_file(FileOld, FileNew, TransformFun) ->
    rabbit_misc:ensure_parent_dirs_exist(FileNew),
    {ok, RefOld} = file_handle_cache:open(FileOld, [raw, binary, read], []),
    {ok, RefNew} = file_handle_cache:open(FileNew, [raw, binary, write],
                                          [{write_buffer,
                                            ?HANDLE_CACHE_BUFFER_SIZE}]),
    {ok, _Acc, _IgnoreSize} =
        rabbit_msg_file:scan(
<<<<<<< HEAD
            RefOld, filelib:file_size(FileOld),
            fun({MsgId, _Size, _Offset, BinMsg}, ok) ->
                {ok, MsgNew} = TransformFun(binary_to_term(BinMsg)),
                {ok, _} = rabbit_msg_file:append(RefNew, MsgId, MsgNew),
                ok
            end, ok),
=======
          RefOld, filelib:file_size(FileOld),
          fun({Guid, _Size, _Offset, BinMsg}, ok) ->
                  {ok, MsgNew} = TransformFun(binary_to_term(BinMsg)),
                  {ok, _} = rabbit_msg_file:append(RefNew, Guid, MsgNew),
                  ok
          end, ok),
>>>>>>> 17571409
    file_handle_cache:close(RefOld),
    file_handle_cache:close(RefNew),
    ok.<|MERGE_RESOLUTION|>--- conflicted
+++ resolved
@@ -549,13 +549,8 @@
             %% GC ends, we +1 readers, msg_store ets:deletes (and
             %% unlocks the dest)
             try Release(),
-<<<<<<< HEAD
-                Defer()
+                 Defer()
             catch error:badarg -> read(MsgId, CState)
-=======
-                 Defer()
-            catch error:badarg -> read(Guid, CState)
->>>>>>> 17571409
             end;
         [#file_summary { locked = false }] ->
             %% Ok, we're definitely safe to continue - a GC involving
@@ -671,13 +666,8 @@
                        clients                = Clients,
                        successfully_recovered = CleanShutdown,
                        file_size_limit        = FileSizeLimit,
-<<<<<<< HEAD
                        cref_to_msg_ids        = dict:new()
-                      },
-=======
-                       cref_to_guids          = dict:new()
                      },
->>>>>>> 17571409
 
     %% If we didn't recover the msg location index then we need to
     %% rebuild it now.
@@ -2014,21 +2004,12 @@
                                             ?HANDLE_CACHE_BUFFER_SIZE}]),
     {ok, _Acc, _IgnoreSize} =
         rabbit_msg_file:scan(
-<<<<<<< HEAD
-            RefOld, filelib:file_size(FileOld),
-            fun({MsgId, _Size, _Offset, BinMsg}, ok) ->
-                {ok, MsgNew} = TransformFun(binary_to_term(BinMsg)),
-                {ok, _} = rabbit_msg_file:append(RefNew, MsgId, MsgNew),
-                ok
-            end, ok),
-=======
           RefOld, filelib:file_size(FileOld),
-          fun({Guid, _Size, _Offset, BinMsg}, ok) ->
+          fun({MsgId, _Size, _Offset, BinMsg}, ok) ->
                   {ok, MsgNew} = TransformFun(binary_to_term(BinMsg)),
-                  {ok, _} = rabbit_msg_file:append(RefNew, Guid, MsgNew),
+                  {ok, _} = rabbit_msg_file:append(RefNew, MsgId, MsgNew),
                   ok
           end, ok),
->>>>>>> 17571409
     file_handle_cache:close(RefOld),
     file_handle_cache:close(RefNew),
     ok.
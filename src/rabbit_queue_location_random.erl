--- conflicted
+++ resolved
@@ -37,14 +37,8 @@
     [{description,
       <<"Locate queue master node from cluster in a random manner">>}].
 
-<<<<<<< HEAD
-queue_master_location(#amqqueue{}) ->
-    Cluster    = rabbit_queue_master_location_misc:all_nodes(),
-    RandomPos  = erlang:phash2(erlang:monotonic_time(), length(Cluster)),
-=======
 queue_master_location(#amqqueue{} = Q) ->
     Cluster    = rabbit_queue_master_location_misc:all_nodes(Q),
-    RandomPos  = erlang:phash2(time_compat:monotonic_time(), length(Cluster)),
->>>>>>> 1c810954
+    RandomPos  = erlang:phash2(erlang:monotonic_time(), length(Cluster)),
     MasterNode = lists:nth(RandomPos + 1, Cluster),
     {ok, MasterNode}.
--- conflicted
+++ resolved
@@ -624,13 +624,8 @@
                                     backing_queue_state = BQS}) ->
     WasEmpty = BQ:is_empty(BQS),
     {_MsgIds, BQS1} = BQ:requeue(AckTags, BQS),
-<<<<<<< HEAD
     {_Dropped, State1} = maybe_drop_head(State#q{backing_queue_state = BQS1}),
-    run_message_queue(drop_expired_msgs(State1)).
-=======
-    State1 = drop_expired_msgs(State#q{backing_queue_state = BQS1}),
-    run_message_queue(maybe_send_drained(WasEmpty, State1)).
->>>>>>> c8926910
+    run_message_queue(maybe_send_drained(WasEmpty, drop_expired_msgs(State1))).
 
 fetch(AckRequired, State = #q{backing_queue       = BQ,
                               backing_queue_state = BQS}) ->

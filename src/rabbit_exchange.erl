%%   The contents of this file are subject to the Mozilla Public License
%%   Version 1.1 (the "License"); you may not use this file except in
%%   compliance with the License. You may obtain a copy of the License at
%%   http://www.mozilla.org/MPL/
%%
%%   Software distributed under the License is distributed on an "AS IS"
%%   basis, WITHOUT WARRANTY OF ANY KIND, either express or implied. See the
%%   License for the specific language governing rights and limitations
%%   under the License.
%%
%%   The Original Code is RabbitMQ.
%%
%%   The Initial Developers of the Original Code are LShift Ltd,
%%   Cohesive Financial Technologies LLC, and Rabbit Technologies Ltd.
%%
%%   Portions created before 22-Nov-2008 00:00:00 GMT by LShift Ltd,
%%   Cohesive Financial Technologies LLC, or Rabbit Technologies Ltd
%%   are Copyright (C) 2007-2008 LShift Ltd, Cohesive Financial
%%   Technologies LLC, and Rabbit Technologies Ltd.
%%
%%   Portions created by LShift Ltd are Copyright (C) 2007-2010 LShift
%%   Ltd. Portions created by Cohesive Financial Technologies LLC are
%%   Copyright (C) 2007-2010 Cohesive Financial Technologies
%%   LLC. Portions created by Rabbit Technologies Ltd are Copyright
%%   (C) 2007-2010 Rabbit Technologies Ltd.
%%
%%   All Rights Reserved.
%%
%%   Contributor(s): ______________________________________.
%%

-module(rabbit_exchange).
-include("rabbit.hrl").
-include("rabbit_framing.hrl").

-export([recover/0, declare/4, lookup/1, lookup_or_die/1,
         list/1, info_keys/0, info/1, info/2, info_all/1, info_all/2,
         publish/2]).
-export([add_binding/5, delete_binding/5, list_bindings/1]).
-export([delete/2]).
-export([delete_queue_bindings/1, delete_transient_queue_bindings/1]).
<<<<<<< HEAD
-export([assert_equivalence/4]).
-export([check_type/1, assert_type/2]).
=======
-export([assert_equivalence/5]).
-export([assert_args_equivalence/2]).
-export([check_type/1]).
>>>>>>> 79f8803b

%% EXTENDED API
-export([list_exchange_bindings/1]).
-export([list_queue_bindings/1]).

-import(mnesia).
-import(sets).
-import(lists).
-import(regexp).

%%----------------------------------------------------------------------------

-ifdef(use_specs).

-type(bind_res() :: 'ok' | {'error',
                            'queue_not_found' |
                            'exchange_not_found' |
                            'exchange_and_queue_not_found'}).
-type(inner_fun() :: fun((exchange(), queue()) -> any())).

-spec(recover/0 :: () -> 'ok').
-spec(declare/4 :: (exchange_name(), exchange_type(), boolean(), amqp_table()) -> exchange()).
-spec(check_type/1 :: (binary()) -> atom()).
<<<<<<< HEAD
-spec(assert_equivalence/4 :: (exchange(), atom(), boolean(), amqp_table()) -> 'ok').
=======
-spec(assert_equivalence/5 :: (exchange(), atom(), boolean(), boolean(),
                               amqp_table()) -> 'ok').
-spec(assert_args_equivalence/2 :: (exchange(), amqp_table()) -> 'ok').
>>>>>>> 79f8803b
-spec(lookup/1 :: (exchange_name()) -> {'ok', exchange()} | not_found()).
-spec(lookup_or_die/1 :: (exchange_name()) -> exchange()).
-spec(list/1 :: (vhost()) -> [exchange()]).
-spec(info_keys/0 :: () -> [info_key()]).
-spec(info/1 :: (exchange()) -> [info()]).
-spec(info/2 :: (exchange(), [info_key()]) -> [info()]).
-spec(info_all/1 :: (vhost()) -> [[info()]]).
-spec(info_all/2 :: (vhost(), [info_key()]) -> [[info()]]).
-spec(publish/2 :: (exchange(), delivery()) -> {routing_result(), [pid()]}).
-spec(add_binding/5 ::
      (exchange_name(), queue_name(), routing_key(), amqp_table(), inner_fun()) ->
             bind_res()).
-spec(delete_binding/5 ::
      (exchange_name(), queue_name(), routing_key(), amqp_table(), inner_fun()) ->
             bind_res() | {'error', 'binding_not_found'}).
-spec(list_bindings/1 :: (vhost()) ->
             [{exchange_name(), queue_name(), routing_key(), amqp_table()}]).
-spec(delete_queue_bindings/1 :: (queue_name()) -> fun (() -> none())).
-spec(delete_transient_queue_bindings/1 :: (queue_name()) -> 
             fun (() -> none())).
-spec(delete/2 :: (exchange_name(), boolean()) ->
             'ok' | not_found() | {'error', 'in_use'}).
-spec(list_queue_bindings/1 :: (queue_name()) ->
              [{exchange_name(), routing_key(), amqp_table()}]).
-spec(list_exchange_bindings/1 :: (exchange_name()) ->
              [{queue_name(), routing_key(), amqp_table()}]).

-endif.

%%----------------------------------------------------------------------------

-define(INFO_KEYS, [name, type, durable, arguments].

recover() ->
    Exs = rabbit_misc:table_fold(
            fun (Exchange, Acc) ->
                    ok = mnesia:write(rabbit_exchange, Exchange, write),
                    [Exchange | Acc]
            end, [], rabbit_durable_exchange),
    Bs = rabbit_misc:table_fold(
           fun (Route = #route{binding = B}, Acc) ->
                   {_, ReverseRoute} = route_with_reverse(Route),
                   ok = mnesia:write(rabbit_route,
                                     Route, write),
                   ok = mnesia:write(rabbit_reverse_route,
                                     ReverseRoute, write),
                   [B | Acc]
           end, [], rabbit_durable_route),
    recover_with_bindings(Bs, Exs),
    ok.

recover_with_bindings(Bs, Exs) ->
    recover_with_bindings(
      lists:keysort(#binding.exchange_name, Bs),
      lists:keysort(#exchange.name, Exs), []).

recover_with_bindings([B = #binding{exchange_name = Name} | Rest],
                      Xs = [#exchange{name = Name} | _],
                      Bindings) ->
    recover_with_bindings(Rest, Xs, [B | Bindings]);
recover_with_bindings(Bs, [X = #exchange{type = Type} | Xs], Bindings) ->
    (type_to_module(Type)):recover(X, Bindings),
    recover_with_bindings(Bs, Xs, []);
recover_with_bindings([], [], []) ->
    ok.

declare(ExchangeName, Type, Durable, Args) ->
    Exchange = #exchange{name = ExchangeName,
                         type = Type,
                         durable = Durable,
                         arguments = Args},
    %% We want to upset things if it isn't ok; this is different from
    %% the other hooks invocations, where we tend to ignore the return
    %% value.
    TypeModule = type_to_module(Type),
    ok = TypeModule:validate(Exchange),
    case rabbit_misc:execute_mnesia_transaction(
           fun () ->
                   case mnesia:wread({rabbit_exchange, ExchangeName}) of
                       [] ->
                           ok = mnesia:write(rabbit_exchange, Exchange, write),
                           ok = case Durable of
                                    true ->
                                        mnesia:write(rabbit_durable_exchange,
                                                     Exchange, write);
                                    false ->
                                        ok
                           end,
                           {new, Exchange};
                       [ExistingX] ->
                           {existing, ExistingX}
                   end
           end) of
        {new, X}      -> TypeModule:create(X),
                         X;
        {existing, X} -> X;
        Err           -> Err
    end.

%% Used with atoms from records; e.g., the type is expected to exist.
type_to_module(T) ->
    case rabbit_exchange_type_registry:lookup_module(T) of
        {ok, Module}       -> Module;
        {error, not_found} -> rabbit_misc:protocol_error(
                                command_invalid,
                                "invalid exchange type '~s'", [T])
    end.

%% Used with binaries sent over the wire; the type may not exist.
check_type(TypeBin) ->
    case rabbit_exchange_type_registry:binary_to_type(TypeBin) of
        {error, not_found} ->
            rabbit_misc:protocol_error(
              command_invalid, "unknown exchange type '~s'", [TypeBin]);
        T ->
            _Module = type_to_module(T),
            T
    end.

<<<<<<< HEAD
assert_equivalence(X = #exchange{ durable = ActualDurable },
                   RequiredType, RequiredDurable, RequiredArgs)
  when ActualDurable == RequiredDurable ->
    ok = assert_type(X, RequiredType),
    ok = assert_args_equivalence(X, RequiredArgs);
assert_equivalence(#exchange{ name = Name }, _Type, _Durable, _Args) ->
    rabbit_misc:protocol_error(
      not_allowed, "cannot redeclare ~s with different durable value",
      [rabbit_misc:rs(Name)]).

assert_type(#exchange{ type = ActualType }, RequiredType)
  when ActualType == RequiredType ->
    ok;
assert_type(#exchange{ name = Name, type = ActualType }, RequiredType) ->
=======
assert_equivalence(X = #exchange{ durable = Durable,
                                  auto_delete = AutoDelete,
                                  type = Type},
                   Type, Durable, AutoDelete,
                   RequiredArgs) ->
    ok = (type_to_module(Type)):assert_args_equivalence(X, RequiredArgs);
assert_equivalence(#exchange{ name = Name }, _Type, _Durable, _AutoDelete,
                   _Args) ->
>>>>>>> 79f8803b
    rabbit_misc:protocol_error(
      precondition_failed,
      "cannot redeclare ~s with different type, durable or autodelete value",
      [rabbit_misc:rs(Name)]).

alternate_exchange_value(Args) ->
    lists:keysearch(<<"alternate-exchange">>, 1, Args).

assert_args_equivalence(#exchange{ name = Name,
                                   arguments = Args },
                        RequiredArgs) ->
    %% The spec says "Arguments are compared for semantic
    %% equivalence".  The only arg we care about is
    %% "alternate-exchange".
    Ae1 = alternate_exchange_value(RequiredArgs),
    Ae2 = alternate_exchange_value(Args),
    if Ae1==Ae2 -> ok;
       true     -> rabbit_misc:protocol_error(
                     precondition_failed,
                     "cannot redeclare ~s with inequivalent args",
                     [rabbit_misc:rs(Name)])
    end.

alternate_exchange_value(Args) ->
    lists:keysearch(<<"alternate-exchange">>, 1, Args).

assert_args_equivalence(#exchange{ name = Name, 
                                   arguments = Args },
                        RequiredArgs) ->
    %% The spec says "Arguments are compared for semantic
    %% equivalence".  The only arg we care about is
    %% "alternate-exchange".
    Ae1 = alternate_exchange_value(RequiredArgs),
    Ae2 = alternate_exchange_value(Args),
    if Ae1==Ae2 -> ok; 
          true  -> rabbit_misc:protocol_error(
                     not_allowed,
                     "cannot redeclare ~s with inequivalent args",
                     [rabbit_misc:rs(Name)])
    end.

lookup(Name) ->
    rabbit_misc:dirty_read({rabbit_exchange, Name}).

lookup_or_die(Name) ->
    case lookup(Name) of
        {ok, X}            -> X;
        {error, not_found} -> rabbit_misc:not_found(Name)
    end.

list(VHostPath) ->
    mnesia:dirty_match_object(
      rabbit_exchange,
      #exchange{name = rabbit_misc:r(VHostPath, exchange), _ = '_'}).

info_keys() -> ?INFO_KEYS.

map(VHostPath, F) ->
    %% TODO: there is scope for optimisation here, e.g. using a
    %% cursor, parallelising the function invocation
    lists:map(F, list(VHostPath)).

infos(Items, X) -> [{Item, i(Item, X)} || Item <- Items].

i(name,        #exchange{name        = Name})       -> Name;
i(type,        #exchange{type        = Type})       -> Type;
i(durable,     #exchange{durable     = Durable})    -> Durable;
i(arguments,   #exchange{arguments   = Arguments})  -> Arguments;
i(Item, _) -> throw({bad_argument, Item}).

info(X = #exchange{}) -> infos(?INFO_KEYS, X).

info(X = #exchange{}, Items) -> infos(Items, X).

info_all(VHostPath) -> map(VHostPath, fun (X) -> info(X) end).

info_all(VHostPath, Items) -> map(VHostPath, fun (X) -> info(X, Items) end).

publish(X, Delivery) ->
    publish(X, [], Delivery).

publish(X = #exchange{type = Type}, Seen, Delivery) ->
    case (type_to_module(Type)):publish(X, Delivery) of
        {_, []} = R ->
            #exchange{name = XName, arguments = Args} = X,
            case rabbit_misc:r_arg(XName, exchange, Args,
                                   <<"alternate-exchange">>) of
                undefined ->
                    R;
                AName ->
                    NewSeen = [XName | Seen],
                    case lists:member(AName, NewSeen) of
                        true  -> R;
                        false -> case lookup(AName) of
                                     {ok, AX} ->
                                         publish(AX, NewSeen, Delivery);
                                     {error, not_found} ->
                                         rabbit_log:warning(
                                           "alternate exchange for ~s "
                                           "does not exist: ~s",
                                           [rabbit_misc:rs(XName),
                                            rabbit_misc:rs(AName)]),
                                         R
                                 end
                    end
            end;
        R ->
            R
    end.

%% TODO: Should all of the route and binding management not be
%% refactored to its own module, especially seeing as unbind will have
%% to be implemented for 0.91 ?

delete_exchange_bindings(ExchangeName) ->
    [begin
         ok = mnesia:delete_object(rabbit_reverse_route,
                                   reverse_route(Route), write),
         ok = delete_forward_routes(Route),
         Route#route.binding
     end || Route <- mnesia:match_object(
                       rabbit_route,
                       #route{binding = #binding{exchange_name = ExchangeName,
                                                 _ = '_'}},
                       write)].

delete_queue_bindings(QueueName) ->
    delete_queue_bindings(QueueName, fun delete_forward_routes/1).

delete_transient_queue_bindings(QueueName) ->
    delete_queue_bindings(QueueName, fun delete_transient_forward_routes/1).

delete_queue_bindings(QueueName, FwdDeleteFun) ->
    DeletedBindings =
        [begin
             Route = reverse_route(ReverseRoute),
             ok = FwdDeleteFun(Route),
             ok = mnesia:delete_object(rabbit_reverse_route,
                                       ReverseRoute, write),
             Route#route.binding
         end || ReverseRoute
                    <- mnesia:match_object(
                         rabbit_reverse_route,
                         reverse_route(#route{binding = #binding{
                                                queue_name = QueueName,
                                                _          = '_'}}),
                         write)],
    Cleanup = cleanup_deleted_queue_bindings(
                lists:keysort(#binding.exchange_name, DeletedBindings), []),
    fun () ->
            lists:foreach(
              fun ({{IsDeleted, X = #exchange{ type = Type }}, Bs}) ->
                      Module = type_to_module(Type),
                      case IsDeleted of
                          auto_deleted -> Module:delete(X, Bs);
                          no_delete    -> Module:remove_bindings(X, Bs)
                      end
              end, Cleanup)
    end.

%% Requires that its input binding list is sorted in exchange-name
%% order, so that the grouping of bindings (for passing to
%% cleanup_deleted_queue_bindings1) works properly.
cleanup_deleted_queue_bindings([], Acc) ->
    Acc;
cleanup_deleted_queue_bindings(
  [B = #binding{exchange_name = ExchangeName} | Bs], Acc) ->
    cleanup_deleted_queue_bindings(ExchangeName, Bs, [B], Acc).

cleanup_deleted_queue_bindings(
  ExchangeName, [B = #binding{exchange_name = ExchangeName} | Bs],
  Bindings, Acc) ->
    cleanup_deleted_queue_bindings(ExchangeName, Bs, [B | Bindings], Acc);
cleanup_deleted_queue_bindings(ExchangeName, Deleted, Bindings, Acc) ->
    %% either Deleted is [], or its head has a non-matching ExchangeName
    NewAcc = [cleanup_deleted_queue_bindings1(ExchangeName, Bindings) | Acc],
    cleanup_deleted_queue_bindings(Deleted, NewAcc).

cleanup_deleted_queue_bindings1(ExchangeName, Bindings) ->
    [X] = mnesia:read({rabbit_exchange, ExchangeName}),
    {maybe_auto_delete(X), Bindings}.

delete_forward_routes(Route) ->
    ok = mnesia:delete_object(rabbit_route, Route, write),
    ok = mnesia:delete_object(rabbit_durable_route, Route, write).

delete_transient_forward_routes(Route) ->
    ok = mnesia:delete_object(rabbit_route, Route, write).

contains(Table, MatchHead) ->
    continue(mnesia:select(Table, [{MatchHead, [], ['$_']}], 1, read)).

continue('$end_of_table')    -> false;
continue({[_|_], _})         -> true;
continue({[], Continuation}) -> continue(mnesia:select(Continuation)).

call_with_exchange(Exchange, Fun) ->
    rabbit_misc:execute_mnesia_transaction(
      fun () -> case mnesia:read({rabbit_exchange, Exchange}) of
                   []  -> {error, not_found};
                   [X] -> Fun(X)
               end
      end).

call_with_exchange_and_queue(Exchange, Queue, Fun) ->
    rabbit_misc:execute_mnesia_transaction(
      fun () -> case {mnesia:read({rabbit_exchange, Exchange}),
                     mnesia:read({rabbit_queue, Queue})} of
                   {[X], [Q]} -> Fun(X, Q);
                   {[ ], [_]} -> {error, exchange_not_found};
                   {[_], [ ]} -> {error, queue_not_found};
                   {[ ], [ ]} -> {error, exchange_and_queue_not_found}
               end
      end).

add_binding(ExchangeName, QueueName, RoutingKey, Arguments, InnerFun) ->
    case binding_action(
           ExchangeName, QueueName, RoutingKey, Arguments,
           fun (X, Q, B) ->
                   %% this argument is used to check queue exclusivity;
                   %% in general, we want to fail on that in preference to
                   %% anything else
                   InnerFun(X, Q),
                   case mnesia:read({rabbit_route, B}) of
                       [] ->
                           sync_binding(B,
                                        X#exchange.durable andalso
                                        Q#amqqueue.durable,
                                        fun mnesia:write/3),
                           {new, X, B};
                       [_R] ->
                           {existing, X, B}
                   end
           end) of
        {new, Exchange = #exchange{ type = Type }, Binding} ->
            (type_to_module(Type)):add_binding(Exchange, Binding);
        {existing, _, _} ->
            ok;
        Err = {error, _}  ->
            Err
    end.

delete_binding(ExchangeName, QueueName, RoutingKey, Arguments, InnerFun) ->
    case binding_action(
           ExchangeName, QueueName, RoutingKey, Arguments,
           fun (X, Q, B) ->
                   case mnesia:match_object(rabbit_route, #route{binding = B},
                                            write) of
                       [] -> {error, binding_not_found};
                       _  -> InnerFun(X, Q),
                             ok = sync_binding(B, Q#amqqueue.durable,
                                               fun mnesia:delete_object/3),
                             {maybe_auto_delete(X), B}
                   end
           end) of
        Err = {error, _}  ->
            Err;
        {{Action, X = #exchange{ type = Type }}, B} ->
            Module = type_to_module(Type),
            case Action of
                auto_delete -> Module:delete(X, [B]);
                no_delete   -> Module:remove_bindings(X, [B])
            end
    end.

binding_action(ExchangeName, QueueName, RoutingKey, Arguments, Fun) ->
    call_with_exchange_and_queue(
      ExchangeName, QueueName,
      fun (X, Q) ->
              Fun(X, Q, #binding{
                       exchange_name = ExchangeName,
                       queue_name    = QueueName,
                       key           = RoutingKey,
                       args          = rabbit_misc:sort_field_table(Arguments)})
      end).

sync_binding(Binding, Durable, Fun) ->
    ok = case Durable of
             true  -> Fun(rabbit_durable_route,
                          #route{binding = Binding}, write);
             false -> ok
         end,
    {Route, ReverseRoute} = route_with_reverse(Binding),
    ok = Fun(rabbit_route, Route, write),
    ok = Fun(rabbit_reverse_route, ReverseRoute, write),
    ok.

list_bindings(VHostPath) ->
    [{ExchangeName, QueueName, RoutingKey, Arguments} ||
        #route{binding = #binding{
                 exchange_name = ExchangeName,
                 key           = RoutingKey,
                 queue_name    = QueueName,
                 args          = Arguments}}
            <- mnesia:dirty_match_object(
                 rabbit_route,
                 #route{binding = #binding{
                          exchange_name = rabbit_misc:r(VHostPath, exchange),
                          _             = '_'},
                        _       = '_'})].

route_with_reverse(#route{binding = Binding}) ->
    route_with_reverse(Binding);
route_with_reverse(Binding = #binding{}) ->
    Route = #route{binding = Binding},
    {Route, reverse_route(Route)}.

reverse_route(#route{binding = Binding}) ->
    #reverse_route{reverse_binding = reverse_binding(Binding)};

reverse_route(#reverse_route{reverse_binding = Binding}) ->
    #route{binding = reverse_binding(Binding)}.

reverse_binding(#reverse_binding{exchange_name = Exchange,
                                 queue_name    = Queue,
                                 key           = Key,
                                 args          = Args}) ->
    #binding{exchange_name = Exchange,
             queue_name    = Queue,
             key           = Key,
             args          = Args};

reverse_binding(#binding{exchange_name = Exchange,
                         queue_name    = Queue,
                         key           = Key,
                         args          = Args}) ->
    #reverse_binding{exchange_name = Exchange,
                     queue_name    = Queue,
                     key           = Key,
                     args          = Args}.

delete(ExchangeName, IfUnused) ->
    Fun = case IfUnused of
              true  -> fun conditional_delete/1;
              false -> fun unconditional_delete/1
          end,
    case call_with_exchange(ExchangeName, Fun) of
        {deleted, X = #exchange{type = Type}, Bs} ->
            (type_to_module(Type)):delete(X, Bs),
            ok;
        Error = {error, _InUseOrNotFound} ->
            Error
    end.

%% TODO: remove this autodelete machinery altogether.
maybe_auto_delete(Exchange) ->
    {no_delete, Exchange}.

conditional_delete(Exchange = #exchange{name = ExchangeName}) ->
    Match = #route{binding = #binding{exchange_name = ExchangeName, _ = '_'}},
    %% we need to check for durable routes here too in case a bunch of
    %% routes to durable queues have been removed temporarily as a
    %% result of a node failure
    case contains(rabbit_route, Match) orelse
         contains(rabbit_durable_route, Match) of
        false  -> unconditional_delete(Exchange);
        true   -> {error, in_use}
    end.

unconditional_delete(Exchange = #exchange{name = ExchangeName}) ->
    Bindings = delete_exchange_bindings(ExchangeName),
    ok = mnesia:delete({rabbit_durable_exchange, ExchangeName}),
    ok = mnesia:delete({rabbit_exchange, ExchangeName}),
    {deleted, Exchange, Bindings}.

%%----------------------------------------------------------------------------
%% EXTENDED API
%% These are API calls that are not used by the server internally,
%% they are exported for embedded clients to use

%% This is currently used in mod_rabbit.erl (XMPP) and expects this to
%% return {QueueName, RoutingKey, Arguments} tuples
list_exchange_bindings(ExchangeName) ->
    Route = #route{binding = #binding{exchange_name = ExchangeName,
                                      _ = '_'}},
    [{QueueName, RoutingKey, Arguments} ||
        #route{binding = #binding{queue_name = QueueName,
                                  key = RoutingKey,
                                  args = Arguments}}
            <- mnesia:dirty_match_object(rabbit_route, Route)].

% Refactoring is left as an exercise for the reader
list_queue_bindings(QueueName) ->
    Route = #route{binding = #binding{queue_name = QueueName,
                                      _ = '_'}},
    [{ExchangeName, RoutingKey, Arguments} ||
        #route{binding = #binding{exchange_name = ExchangeName,
                                  key = RoutingKey,
                                  args = Arguments}}
            <- mnesia:dirty_match_object(rabbit_route, Route)].<|MERGE_RESOLUTION|>--- conflicted
+++ resolved
@@ -39,14 +39,9 @@
 -export([add_binding/5, delete_binding/5, list_bindings/1]).
 -export([delete/2]).
 -export([delete_queue_bindings/1, delete_transient_queue_bindings/1]).
-<<<<<<< HEAD
 -export([assert_equivalence/4]).
--export([check_type/1, assert_type/2]).
-=======
--export([assert_equivalence/5]).
 -export([assert_args_equivalence/2]).
 -export([check_type/1]).
->>>>>>> 79f8803b
 
 %% EXTENDED API
 -export([list_exchange_bindings/1]).
@@ -70,13 +65,8 @@
 -spec(recover/0 :: () -> 'ok').
 -spec(declare/4 :: (exchange_name(), exchange_type(), boolean(), amqp_table()) -> exchange()).
 -spec(check_type/1 :: (binary()) -> atom()).
-<<<<<<< HEAD
 -spec(assert_equivalence/4 :: (exchange(), atom(), boolean(), amqp_table()) -> 'ok').
-=======
--spec(assert_equivalence/5 :: (exchange(), atom(), boolean(), boolean(),
-                               amqp_table()) -> 'ok').
 -spec(assert_args_equivalence/2 :: (exchange(), amqp_table()) -> 'ok').
->>>>>>> 79f8803b
 -spec(lookup/1 :: (exchange_name()) -> {'ok', exchange()} | not_found()).
 -spec(lookup_or_die/1 :: (exchange_name()) -> exchange()).
 -spec(list/1 :: (vhost()) -> [exchange()]).
@@ -196,31 +186,13 @@
             T
     end.
 
-<<<<<<< HEAD
-assert_equivalence(X = #exchange{ durable = ActualDurable },
-                   RequiredType, RequiredDurable, RequiredArgs)
-  when ActualDurable == RequiredDurable ->
-    ok = assert_type(X, RequiredType),
-    ok = assert_args_equivalence(X, RequiredArgs);
-assert_equivalence(#exchange{ name = Name }, _Type, _Durable, _Args) ->
-    rabbit_misc:protocol_error(
-      not_allowed, "cannot redeclare ~s with different durable value",
-      [rabbit_misc:rs(Name)]).
-
-assert_type(#exchange{ type = ActualType }, RequiredType)
-  when ActualType == RequiredType ->
-    ok;
-assert_type(#exchange{ name = Name, type = ActualType }, RequiredType) ->
-=======
 assert_equivalence(X = #exchange{ durable = Durable,
-                                  auto_delete = AutoDelete,
                                   type = Type},
-                   Type, Durable, AutoDelete,
+                   Type, Durable,
                    RequiredArgs) ->
     ok = (type_to_module(Type)):assert_args_equivalence(X, RequiredArgs);
-assert_equivalence(#exchange{ name = Name }, _Type, _Durable, _AutoDelete,
+assert_equivalence(#exchange{ name = Name }, _Type, _Durable,
                    _Args) ->
->>>>>>> 79f8803b
     rabbit_misc:protocol_error(
       precondition_failed,
       "cannot redeclare ~s with different type, durable or autodelete value",
@@ -240,24 +212,6 @@
     if Ae1==Ae2 -> ok;
        true     -> rabbit_misc:protocol_error(
                      precondition_failed,
-                     "cannot redeclare ~s with inequivalent args",
-                     [rabbit_misc:rs(Name)])
-    end.
-
-alternate_exchange_value(Args) ->
-    lists:keysearch(<<"alternate-exchange">>, 1, Args).
-
-assert_args_equivalence(#exchange{ name = Name, 
-                                   arguments = Args },
-                        RequiredArgs) ->
-    %% The spec says "Arguments are compared for semantic
-    %% equivalence".  The only arg we care about is
-    %% "alternate-exchange".
-    Ae1 = alternate_exchange_value(RequiredArgs),
-    Ae2 = alternate_exchange_value(Args),
-    if Ae1==Ae2 -> ok; 
-          true  -> rabbit_misc:protocol_error(
-                     not_allowed,
                      "cannot redeclare ~s with inequivalent args",
                      [rabbit_misc:rs(Name)])
     end.

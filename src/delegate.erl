--- conflicted
+++ resolved
@@ -27,32 +27,13 @@
 
 -ifdef(use_specs).
 
-<<<<<<< HEAD
--export_type([monitor_ref/0]).
-
--type(monitor_ref() :: reference() | {atom(), pid()}).
 -type(fun_or_mfa(A) :: fun ((pid()) -> A) | {atom(), atom(), [any()]}).
-
 -spec(start_link/1 ::
         (non_neg_integer()) -> {'ok', pid()} | ignore | {'error', any()}).
 -spec(invoke/2 :: ( pid(),  fun_or_mfa(A)) -> A;
                   ([pid()], fun_or_mfa(A)) -> {[{pid(), A}],
                                                [{pid(), term()}]}).
 -spec(invoke_no_result/2 :: (pid() | [pid()], fun_or_mfa(any())) -> 'ok').
--spec(monitor/2 :: ('process', pid()) -> monitor_ref()).
--spec(demonitor/1 :: (monitor_ref()) -> 'true').
--spec(demonitor/2 :: (monitor_ref(), ['flush']) -> 'true').
-
-=======
--spec(start_link/1 ::
-        (non_neg_integer()) -> {'ok', pid()} | ignore | {'error', any()}).
--spec(invoke/2 ::
-        ( pid(),  fun ((pid()) -> A)) -> A;
-        ([pid()], fun ((pid()) -> A)) -> {[{pid(), A}],
-                                          [{pid(), term()}]}).
--spec(invoke_no_result/2 ::
-        (pid() | [pid()], fun ((pid()) -> any())) -> 'ok').
->>>>>>> 8ce31bd7
 -spec(call/2 ::
         ( pid(),  any()) -> any();
         ([pid()], any()) -> {[{pid(), any()}], [{pid(), term()}]}).
@@ -96,13 +77,8 @@
         case orddict:fetch_keys(Grouped) of
             []          -> {[], []};
             RemoteNodes -> gen_server2:multi_call(
-<<<<<<< HEAD
-                             RemoteNodes, delegate(self(), RemoteNodes),
+                             RemoteNodes, delegate(RemoteNodes),
                              {invoke, FunOrMFA, Grouped}, infinity)
-=======
-                             RemoteNodes, delegate(RemoteNodes),
-                             {invoke, Fun, Grouped}, infinity)
->>>>>>> 8ce31bd7
         end,
     BadPids = [{Pid, {exit, {nodedown, BadNode}, []}} ||
                   BadNode <- BadNodes,
@@ -129,14 +105,8 @@
     {LocalPids, Grouped} = group_pids_by_node(Pids),
     case orddict:fetch_keys(Grouped) of
         []          -> ok;
-<<<<<<< HEAD
-        RemoteNodes -> gen_server2:abcast(
-                         RemoteNodes, delegate(self(), RemoteNodes),
-                         {invoke, FunOrMFA, Grouped})
-=======
         RemoteNodes -> gen_server2:abcast(RemoteNodes, delegate(RemoteNodes),
-                                          {invoke, Fun, Grouped})
->>>>>>> 8ce31bd7
+                                          {invoke, FunOrMFA, Grouped})
     end,
     safe_invoke(LocalPids, FunOrMFA), %% must not die
     ok.
@@ -191,37 +161,12 @@
     {ok, node(), hibernate,
      {backoff, ?HIBERNATE_AFTER_MIN, ?HIBERNATE_AFTER_MIN, ?DESIRED_HIBERNATE}}.
 
-<<<<<<< HEAD
-handle_call({invoke, FunOrMFA, Grouped}, _From, State = #state{node = Node}) ->
-    {reply, safe_invoke(orddict:fetch(Node, Grouped), FunOrMFA), State,
+handle_call({invoke, FunOrMFA, Grouped}, _From, Node) ->
+    {reply, safe_invoke(orddict:fetch(Node, Grouped), FunOrMFA), Node,
      hibernate}.
 
-handle_cast({monitor, Type, WantsMonitor, Pid},
-            State = #state{monitors = Monitors}) ->
-    Ref = erlang:monitor(Type, Pid),
-    Monitors1 = dict:store(Pid, {WantsMonitor, Ref}, Monitors),
-    {noreply, State#state{monitors = Monitors1}, hibernate};
-
-handle_cast({demonitor, Pid, Options},
-            State = #state{monitors = Monitors}) ->
-    {noreply, case dict:find(Pid, Monitors) of
-                  {ok, {_WantsMonitor, Ref}} ->
-                      erlang:demonitor(Ref, Options),
-                      State#state{monitors = dict:erase(Pid, Monitors)};
-                  error ->
-                      State
-              end, hibernate};
-
-handle_cast({invoke, FunOrMFA, Grouped}, State = #state{node = Node}) ->
+handle_cast({invoke, FunOrMFA, Grouped}, Node) ->
     safe_invoke(orddict:fetch(Node, Grouped), FunOrMFA),
-    {noreply, State, hibernate}.
-=======
-handle_call({invoke, Fun, Grouped}, _From, Node) ->
-    {reply, safe_invoke(orddict:fetch(Node, Grouped), Fun), Node, hibernate}.
->>>>>>> 8ce31bd7
-
-handle_cast({invoke, Fun, Grouped}, Node) ->
-    safe_invoke(orddict:fetch(Node, Grouped), Fun),
     {noreply, Node, hibernate}.
 
 handle_info(_Info, Node) ->

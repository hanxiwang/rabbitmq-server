--- conflicted
+++ resolved
@@ -1154,26 +1154,13 @@
     end.
 
 find_prioritisers(GS2State = #gs2_state { mod = Mod }) ->
-<<<<<<< HEAD
-    PrioriCall = function_exported_or_default(
-                   Mod, 'prioritise_call', 4,
-                   fun (_Msg, _From, _State) -> 0 end),
-    PrioriCast = function_exported_or_default(Mod, 'prioritise_cast', 3,
-                                              fun (_Msg, _State) -> 0 end),
-    PrioriInfo = function_exported_or_default(Mod, 'prioritise_info', 3,
-                                              fun (_Msg, _State) -> 0 end),
-    GS2State #gs2_state { prioritise_call = PrioriCall,
-                          prioritise_cast = PrioriCast,
-                          prioritise_info = PrioriInfo }.
-=======
-    PCall = function_exported_or_default(Mod, 'prioritise_call', 3,
+    PCall = function_exported_or_default(Mod, 'prioritise_call', 4,
                                          fun (_Msg, _From, _State) -> 0 end),
-    PCast = function_exported_or_default(Mod, 'prioritise_cast', 2,
+    PCast = function_exported_or_default(Mod, 'prioritise_cast', 3,
                                          fun (_Msg, _State) -> 0 end),
-    PInfo = function_exported_or_default(Mod, 'prioritise_info', 2,
+    PInfo = function_exported_or_default(Mod, 'prioritise_info', 3,
                                          fun (_Msg, _State) -> 0 end),
     GS2State #gs2_state { prioritisers = {PCall, PCast, PInfo} }.
->>>>>>> ba3596c9
 
 function_exported_or_default(Mod, Fun, Arity, Default) ->
     case erlang:function_exported(Mod, Fun, Arity) of

%%   The contents of this file are subject to the Mozilla Public License
%%   Version 1.1 (the "License"); you may not use this file except in
%%   compliance with the License. You may obtain a copy of the License at
%%   http://www.mozilla.org/MPL/
%%
%%   Software distributed under the License is distributed on an "AS IS"
%%   basis, WITHOUT WARRANTY OF ANY KIND, either express or implied. See the
%%   License for the specific language governing rights and limitations
%%   under the License.
%%
%%   The Original Code is RabbitMQ.
%%
%%   The Initial Developers of the Original Code are LShift Ltd,
%%   Cohesive Financial Technologies LLC, and Rabbit Technologies Ltd.
%%
%%   Portions created before 22-Nov-2008 00:00:00 GMT by LShift Ltd,
%%   Cohesive Financial Technologies LLC, or Rabbit Technologies Ltd
%%   are Copyright (C) 2007-2008 LShift Ltd, Cohesive Financial
%%   Technologies LLC, and Rabbit Technologies Ltd.
%%
%%   Portions created by LShift Ltd are Copyright (C) 2007-2009 LShift
%%   Ltd. Portions created by Cohesive Financial Technologies LLC are
%%   Copyright (C) 2007-2009 Cohesive Financial Technologies
%%   LLC. Portions created by Rabbit Technologies Ltd are Copyright
%%   (C) 2007-2009 Rabbit Technologies Ltd.
%%
%%   All Rights Reserved.
%%
%%   Contributor(s): ______________________________________.
%%

-module(rabbit_mixed_queue).

-include("rabbit.hrl").

-export([init/3]).

-export([publish/2, publish_delivered/2, deliver/1, ack/2,
         tx_publish/2, tx_commit/3, tx_cancel/2, requeue/2, purge/1,
         length/1, is_empty/1, delete_queue/1]).

-export([to_disk_only_mode/1, to_mixed_mode/1, estimate_extra_memory/1]).

-record(mqstate, { mode,
                   msg_buf,
                   queue,
                   is_durable,
                   length,
                   memory_size
                 }
       ).

-ifdef(use_specs).

-type(mode() :: ( 'disk' | 'mixed' )).
-type(mqstate() :: #mqstate { mode :: mode(),
                              msg_buf :: queue(),
                              queue :: queue_name(),
                              is_durable :: bool(),
                              length :: non_neg_integer(),
                              memory_size :: non_neg_integer()
                            }).
-type(acktag() :: ( 'noack' | { non_neg_integer(), non_neg_integer() })).
-type(okmqs() :: {'ok', mqstate()}).

-spec(init/3 :: (queue_name(), bool(), mode()) -> okmqs()).
-spec(publish/2 :: (message(), mqstate()) -> okmqs()).
-spec(publish_delivered/2 :: (message(), mqstate()) ->
             {'ok', acktag(), mqstate()}).
-spec(deliver/1 :: (mqstate()) ->
             {('empty' | {message(), bool(), acktag(), non_neg_integer()}),
              mqstate()}).
-spec(ack/2 :: ([acktag()], mqstate()) -> okmqs()).
-spec(tx_publish/2 :: (message(), mqstate()) -> okmqs()).
-spec(tx_commit/3 :: ([message()], [acktag()], mqstate()) -> okmqs()).
-spec(tx_cancel/2 :: ([message()], mqstate()) -> okmqs()).
-spec(requeue/2 :: ([{message(), acktag()}], mqstate()) -> okmqs()).
-spec(purge/1 :: (mqstate()) -> okmqs()).
             
-spec(delete_queue/1 :: (mqstate()) -> {'ok', mqstate()}).
             
-spec(length/1 :: (mqstate()) -> non_neg_integer()).
-spec(is_empty/1 :: (mqstate()) -> bool()).
-spec(estimate_extra_memory/1 :: (mqstate()) -> non_neg_integer).

-endif.

init(Queue, IsDurable, disk) ->
    purge_non_persistent_messages(
      #mqstate { mode = disk, msg_buf = queue:new(), queue = Queue,
                 is_durable = IsDurable, length = 0, memory_size = 0 });
init(Queue, IsDurable, mixed) ->
    {ok, State} = init(Queue, IsDurable, disk),
    to_mixed_mode(State).

to_disk_only_mode(State = #mqstate { mode = disk }) ->
    {ok, State};
to_disk_only_mode(State =
                  #mqstate { mode = mixed, queue = Q, msg_buf = MsgBuf }) ->
    rabbit_log:info("Converting queue to disk only mode: ~p~n", [Q]),
    %% We enqueue _everything_ here. This means that should a message
    %% already be in the disk queue we must remove it and add it back
    %% in. Fortunately, by using requeue, we avoid rewriting the
    %% message on disk.
    %% Note we also batch together messages on disk so that we minimise
    %% the calls to requeue.
    Msgs = queue:to_list(MsgBuf),
    {Requeue, Size} =
        lists:foldl(
          fun ({Msg = #basic_message { guid = MsgId }, IsDelivered, OnDisk},
<<<<<<< HEAD
               {RQueueAcc, SizeAcc}) ->
                  {MsgBin, MsgSize} = msg_to_bin(Msg),
                  SizeAcc1 = SizeAcc + MsgSize,
                  RQueueAcc1 =
                      if OnDisk ->
                              {MsgId, IsDelivered, AckTag, _PersistRemaining} =
                                  rabbit_disk_queue:phantom_deliver(Q),
                              [ {AckTag, {next, IsDelivered}} | RQueueAcc ];
                         true ->
                              ok = if [] == RQueueAcc -> ok;
                                      true ->
                                           rabbit_disk_queue:requeue_with_seqs(
                                             Q, lists:reverse(RQueueAcc))
                                   end,
                              ok = rabbit_disk_queue:publish(
                                     Q, MsgId, MsgBin, false),
                              []
                      end,
                  {RQueueAcc1, SizeAcc1}
          end, {[], 0}, Msgs),
=======
               RQueueAcc) ->
                  if OnDisk ->
                          {MsgId, IsDelivered, AckTag, _PersistRemaining} =
                              rabbit_disk_queue:phantom_deliver(Q),
                          [ {AckTag, {next, IsDelivered}} | RQueueAcc ];
                     true ->
                          ok = if [] == RQueueAcc -> ok;
                                  true ->
                                       rabbit_disk_queue:requeue_with_seqs(
                                         Q, lists:reverse(RQueueAcc))
                               end,
                          ok = rabbit_disk_queue:publish(
                                 Q, Msg, false),
                          []
                  end
          end, [], Msgs),
>>>>>>> f39bd2ef
    ok = if [] == Requeue -> ok;
            true ->
                 rabbit_disk_queue:requeue_with_seqs(Q, lists:reverse(Requeue))
         end,
    {ok,
     State #mqstate { mode = disk, msg_buf = queue:new(), memory_size = Size }}.

to_mixed_mode(State = #mqstate { mode = mixed }) ->
    {ok, State};
to_mixed_mode(State = #mqstate { mode = disk, queue = Q, length = Length }) ->
    rabbit_log:info("Converting queue to mixed mode: ~p~n", [Q]),
    %% load up a new queue with everything that's on disk.
    %% don't remove non-persistent messages that happen to be on disk
    QList = rabbit_disk_queue:dump_queue(Q),
    {MsgBuf1, Length} =
        lists:foldl(
          fun ({Msg, _Size, IsDelivered, _AckTag, _SeqId},
               {Buf, L}) ->
                  {queue:in({Msg, IsDelivered, true}, Buf), L+1}
          end, {queue:new(), 0}, QList),
    {ok, State #mqstate { mode = mixed, msg_buf = MsgBuf1, memory_size = 0 }}.

purge_non_persistent_messages(State = #mqstate { mode = disk, queue = Q,
                                                 is_durable = IsDurable }) ->
    %% iterate through the content on disk, ack anything which isn't
    %% persistent, accumulate everything else that is persistent and
    %% requeue it
    {Acks, Requeue, Length} =
        deliver_all_messages(Q, IsDurable, [], [], 0),
    ok = if Requeue == [] -> ok;
            true ->
                 rabbit_disk_queue:requeue_with_seqs(Q, lists:reverse(Requeue))
         end,
    ok = if Acks == [] -> ok;
            true -> rabbit_disk_queue:ack(Q, lists:reverse(Acks))
         end,
    {ok, State #mqstate { length = Length }}.

deliver_all_messages(Q, IsDurable, Acks, Requeue, Length) ->
    case rabbit_disk_queue:deliver(Q) of
        empty -> {Acks, Requeue, Length};
        {#basic_message { is_persistent = IsPersistent },
         _Size, IsDelivered, AckTag, _Remaining} ->
            OnDisk = IsPersistent andalso IsDurable,
            {Acks1, Requeue1, Length1} =
                if OnDisk -> {Acks,
                              [{AckTag, {next, IsDelivered}} | Requeue],
                              Length + 1
                             };
                   true -> {[AckTag | Acks], Requeue, Length}
                end,
            deliver_all_messages(Q, IsDurable, Acks1, Requeue1, Length1)
    end.

<<<<<<< HEAD
msg_to_bin(Msg = #basic_message { content = Content }) ->
    ClearedContent = rabbit_binary_parser:clear_decoded_content(Content),
    Bin = term_to_binary(Msg #basic_message { content = ClearedContent }),
    {Bin, size(Bin)}.

bin_to_msg(MsgBin) ->
    binary_to_term(MsgBin).

publish(Msg = #basic_message { guid = MsgId },
        State = #mqstate { mode = disk, queue = Q, length = Length,
                           memory_size = Size}) ->
    {MsgBin, MsgSize} = msg_to_bin(Msg),
    ok = rabbit_disk_queue:publish(Q, MsgId, MsgBin, false),
    {ok, State #mqstate { length = Length + 1, memory_size = Size + MsgSize }};
publish(Msg = #basic_message { guid = MsgId, is_persistent = IsPersistent },
=======
publish(Msg, State = #mqstate { mode = disk, queue = Q, length = Length }) ->
    ok = rabbit_disk_queue:publish(Q, Msg, false),
    {ok, State #mqstate { length = Length + 1 }};
publish(Msg = #basic_message { is_persistent = IsPersistent },
>>>>>>> f39bd2ef
        State = #mqstate { queue = Q, mode = mixed, is_durable = IsDurable,
                           msg_buf = MsgBuf, length = Length }) ->
    OnDisk = IsDurable andalso IsPersistent,
    {MsgBin, _MsgSize} = msg_to_bin(Msg),
    ok = if OnDisk ->
<<<<<<< HEAD
                 rabbit_disk_queue:publish(Q, MsgId, MsgBin, false);
=======
                 rabbit_disk_queue:publish(Q, Msg, false);
>>>>>>> f39bd2ef
            true -> ok
         end,
    {ok, State #mqstate { msg_buf = queue:in({Msg, false, OnDisk}, MsgBuf),
                          length = Length + 1 }}.

%% Assumption here is that the queue is empty already (only called via
%% attempt_immediate_delivery).
publish_delivered(Msg =
                  #basic_message { guid = MsgId, is_persistent = IsPersistent},
                  State = #mqstate { mode = Mode, is_durable = IsDurable,
                                     queue = Q, length = 0 })
  when Mode =:= disk orelse (IsDurable andalso IsPersistent) ->
<<<<<<< HEAD
    {MsgBin, _MsgSize} = msg_to_bin(Msg),
    rabbit_disk_queue:publish(Q, MsgId, MsgBin, false),
=======
    rabbit_disk_queue:publish(Q, Msg, false),
>>>>>>> f39bd2ef
    if IsDurable andalso IsPersistent ->
            %% must call phantom_deliver otherwise the msg remains at
            %% the head of the queue. This is synchronous, but
            %% unavoidable as we need the AckTag
            {MsgId, false, AckTag, 0} = rabbit_disk_queue:phantom_deliver(Q),
            {ok, AckTag, State};
       true ->
            %% in this case, we don't actually care about the ack, so
            %% auto ack it (asynchronously).
            ok = rabbit_disk_queue:auto_ack_next_message(Q),
            {ok, noack, State}
    end;
publish_delivered(_Msg, State = #mqstate { mode = mixed, length = 0 }) ->
    {ok, noack, State}.

deliver(State = #mqstate { length = 0 }) ->
    {empty, State};
deliver(State = #mqstate { mode = disk, queue = Q, is_durable = IsDurable,
<<<<<<< HEAD
                           length = Length, memory_size = QSize }) ->
    {MsgId, MsgBin, Size, IsDelivered, AckTag, Remaining}
=======
                           length = Length }) ->
    {Msg = #basic_message { is_persistent = IsPersistent },
     _Size, IsDelivered, AckTag, Remaining}
>>>>>>> f39bd2ef
        = rabbit_disk_queue:deliver(Q),
    AckTag1 = if IsPersistent andalso IsDurable -> AckTag;
                 true -> ok = rabbit_disk_queue:ack(Q, [AckTag]),
                         noack
              end,
    {{Msg, IsDelivered, AckTag1, Remaining},
     State #mqstate { length = Length - 1, memory_size = QSize - Size }};
deliver(State = #mqstate { mode = mixed, queue = Q, is_durable = IsDurable,
                           msg_buf = MsgBuf, length = Length }) ->
    {{value, {Msg = #basic_message { guid = MsgId,
                                     is_persistent = IsPersistent },
              IsDelivered, OnDisk}}, MsgBuf1}
        = queue:out(MsgBuf),
    AckTag =
        if OnDisk ->
                if IsPersistent andalso IsDurable -> 
                        {MsgId, IsDelivered, AckTag1, _PersistRem} =
                            rabbit_disk_queue:phantom_deliver(Q),
                        AckTag1;
                   true ->
                        ok = rabbit_disk_queue:auto_ack_next_message(Q),
                        noack
                end;
           true -> noack
        end,
    Rem = Length - 1,
    {{Msg, IsDelivered, AckTag, Rem},
     State #mqstate { msg_buf = MsgBuf1, length = Rem }}.

remove_noacks(Acks) ->
    lists:filter(fun (A) -> A /= noack end, Acks).

ack(Acks, State = #mqstate { queue = Q }) ->
    case remove_noacks(Acks) of
        [] -> {ok, State};
        AckTags -> ok = rabbit_disk_queue:ack(Q, AckTags),
                   {ok, State}
    end.
                                                   
<<<<<<< HEAD
tx_publish(Msg = #basic_message { guid = MsgId },
           State = #mqstate { mode = disk, memory_size = Size }) ->
    {MsgBin, MsgSize} = msg_to_bin(Msg),
    ok = rabbit_disk_queue:tx_publish(MsgId, MsgBin),
    {ok, State #mqstate { memory_size = Size + MsgSize }};
tx_publish(Msg = #basic_message { guid = MsgId, is_persistent = IsPersistent },
           State = #mqstate { mode = mixed, is_durable = IsDurable })
  when IsDurable andalso IsPersistent ->
    {MsgBin, _MsgSize} = msg_to_bin(Msg),
    ok = rabbit_disk_queue:tx_publish(MsgId, MsgBin),
=======
tx_publish(Msg, State = #mqstate { mode = disk }) ->
    ok = rabbit_disk_queue:tx_publish(Msg),
    {ok, State};
tx_publish(Msg = #basic_message { is_persistent = IsPersistent },
           State = #mqstate { mode = mixed, is_durable = IsDurable })
  when IsDurable andalso IsPersistent ->
    ok = rabbit_disk_queue:tx_publish(Msg),
>>>>>>> f39bd2ef
    {ok, State};
tx_publish(_Msg, State = #mqstate { mode = mixed }) ->
    %% this message will reappear in the tx_commit, so ignore for now
    {ok, State}.

only_msg_ids(Pubs) ->
    lists:map(fun (Msg) -> Msg #basic_message.guid end, Pubs).

tx_commit(Publishes, Acks, State = #mqstate { mode = disk, queue = Q,
                                              length = Length }) ->
    RealAcks = remove_noacks(Acks),
    ok = if ([] == Publishes) andalso ([] == RealAcks) -> ok;
            true -> rabbit_disk_queue:tx_commit(Q, only_msg_ids(Publishes),
                                                RealAcks)
         end,
    {ok, State #mqstate { length = Length + erlang:length(Publishes) }};
tx_commit(Publishes, Acks, State = #mqstate { mode = mixed, queue = Q,
                                              msg_buf = MsgBuf,
                                              is_durable = IsDurable,
                                              length = Length
                                            }) ->
    {PersistentPubs, MsgBuf1} =
        lists:foldl(fun (Msg = #basic_message { is_persistent = IsPersistent },
                         {Acc, MsgBuf2}) ->
                            OnDisk = IsPersistent andalso IsDurable,
                            Acc1 =
                                if OnDisk ->
                                        [Msg #basic_message.guid | Acc];
                                   true -> Acc
                                end,
                            {Acc1, queue:in({Msg, false, OnDisk}, MsgBuf2)}
                    end, {[], MsgBuf}, Publishes),
    %% foldl reverses, so re-reverse PersistentPubs to match
    %% requirements of rabbit_disk_queue (ascending SeqIds)
    RealAcks = remove_noacks(Acks),
    ok = if ([] == PersistentPubs) andalso ([] == RealAcks) -> ok;
            true ->
                 rabbit_disk_queue:tx_commit(
                   Q, lists:reverse(PersistentPubs), RealAcks)
         end,
    {ok, State #mqstate { msg_buf = MsgBuf1,
                          length = Length + erlang:length(Publishes) }}.

only_persistent_msg_ids(Pubs) ->
    lists:reverse(
      lists:foldl(
        fun (Msg = #basic_message { is_persistent = IsPersistent }, Acc) ->
                if IsPersistent -> [Msg #basic_message.guid | Acc];
                   true -> Acc
                end
        end, [], Pubs)).

tx_cancel(Publishes, State = #mqstate { mode = disk, memory_size = TSize }) ->
    {MsgIds, CSize} =
        lists:foldl(
          fun (Msg = #basic_message { guid = MsgId }, {MsgIdsAcc, CSizeAcc}) ->
                  {_MsgBin, MsgSize} = msg_to_bin(Msg),
                  {[MsgId | MsgIdsAcc], CSizeAcc + MsgSize}
          end, {[], 0}, Publishes),
    ok = rabbit_disk_queue:tx_cancel(lists:reverse(MsgIds)),
    {ok, State #mqstate { memory_size = TSize - CSize }};
tx_cancel(Publishes,
          State = #mqstate { mode = mixed, is_durable = IsDurable }) ->
    ok =
        if IsDurable ->
                rabbit_disk_queue:tx_cancel(only_persistent_msg_ids(Publishes));
           true -> ok
        end,
    {ok, State}.

%% [{Msg, AckTag}]
requeue(MessagesWithAckTags, State = #mqstate { mode = disk, queue = Q,
                                                is_durable = IsDurable,
                                                length = Length,
                                                memory_size = TSize
                                              }) ->
    %% here, we may have messages with no ack tags, because of the
    %% fact they are not persistent, but nevertheless we want to
    %% requeue them. This means publishing them delivered.
    {Requeue, CSize}
        = lists:foldl(
            fun ({Msg = #basic_message { is_persistent = IsPersistent },
                  AckTag}, {RQ, SizeAcc})
                when IsPersistent andalso IsDurable ->
<<<<<<< HEAD
                    {_MsgBin, MsgSize} = msg_to_bin(Msg),
                    {[AckTag | RQ], SizeAcc + MsgSize};
                ({Msg = #basic_message { guid = MsgId }, _AckTag},
                 {RQ, SizeAcc}) ->
=======
                    [AckTag | RQ];
                ({Msg, _AckTag}, RQ) ->
>>>>>>> f39bd2ef
                    ok = if RQ == [] -> ok;
                            true -> rabbit_disk_queue:requeue(
                                      Q, lists:reverse(RQ))
                         end,
                    {MsgBin, MsgSize} = msg_to_bin(Msg),
                    _AckTag1 = rabbit_disk_queue:publish(
<<<<<<< HEAD
                                 Q, MsgId, MsgBin, true),
                    {[], SizeAcc + MsgSize}
            end, {[], 0}, MessagesWithAckTags),
=======
                                 Q, Msg, true),
                    []
            end, [], MessagesWithAckTags),
>>>>>>> f39bd2ef
    ok = rabbit_disk_queue:requeue(Q, lists:reverse(Requeue)),
    {ok, State #mqstate { length = Length + erlang:length(MessagesWithAckTags),
                          memory_size = TSize + CSize
                        }};
requeue(MessagesWithAckTags, State = #mqstate { mode = mixed, queue = Q,
                                                msg_buf = MsgBuf,
                                                is_durable = IsDurable,
                                                length = Length
                                              }) ->
    {PersistentPubs, MsgBuf1} =
        lists:foldl(
          fun ({Msg = #basic_message { is_persistent = IsPersistent }, AckTag},
               {Acc, MsgBuf2}) ->
                  OnDisk = IsDurable andalso IsPersistent,
                  Acc1 =
                      if OnDisk -> [AckTag | Acc];
                         true -> Acc
                      end,
                  {Acc1, queue:in({Msg, true, OnDisk}, MsgBuf2)}
          end, {[], MsgBuf}, MessagesWithAckTags),
    ok = if [] == PersistentPubs -> ok;
            true -> rabbit_disk_queue:requeue(Q, lists:reverse(PersistentPubs))
         end,
    {ok, State #mqstate {msg_buf = MsgBuf1,
                         length = Length + erlang:length(MessagesWithAckTags)}}.

purge(State = #mqstate { queue = Q, mode = disk, length = Count }) ->
    Count = rabbit_disk_queue:purge(Q),
    {Count, State #mqstate { length = 0, memory_size = 0 }};
purge(State = #mqstate { queue = Q, mode = mixed, length = Length }) ->
    rabbit_disk_queue:purge(Q),
    {Length, State #mqstate { msg_buf = queue:new(), length = 0 }}.

delete_queue(State = #mqstate { queue = Q, mode = disk }) ->
    rabbit_disk_queue:delete_queue(Q),
    {ok, State #mqstate { length = 0, memory_size = 0 }};
delete_queue(State = #mqstate { queue = Q, mode = mixed }) ->
    rabbit_disk_queue:delete_queue(Q),
    {ok, State #mqstate { msg_buf = queue:new(), length = 0 }}.

length(#mqstate { length = Length }) ->
    Length.

is_empty(#mqstate { length = Length }) ->
    0 == Length.

estimate_extra_memory(#mqstate { memory_size = Size }) ->
    2 * Size. %% Magic number. Will probably need playing with.<|MERGE_RESOLUTION|>--- conflicted
+++ resolved
@@ -93,6 +93,12 @@
     {ok, State} = init(Queue, IsDurable, disk),
     to_mixed_mode(State).
 
+size_of_message(
+  #basic_message { content = #content { payload_fragments_rev = Payload }}) ->
+    lists:foldl(fun (Frag, SumAcc) ->
+                        SumAcc + size(Frag)
+                end, 0, Payload).
+
 to_disk_only_mode(State = #mqstate { mode = disk }) ->
     {ok, State};
 to_disk_only_mode(State =
@@ -108,10 +114,8 @@
     {Requeue, Size} =
         lists:foldl(
           fun ({Msg = #basic_message { guid = MsgId }, IsDelivered, OnDisk},
-<<<<<<< HEAD
                {RQueueAcc, SizeAcc}) ->
-                  {MsgBin, MsgSize} = msg_to_bin(Msg),
-                  SizeAcc1 = SizeAcc + MsgSize,
+                  SizeAcc1 = SizeAcc + size_of_message(Msg),
                   RQueueAcc1 =
                       if OnDisk ->
                               {MsgId, IsDelivered, AckTag, _PersistRemaining} =
@@ -124,29 +128,11 @@
                                              Q, lists:reverse(RQueueAcc))
                                    end,
                               ok = rabbit_disk_queue:publish(
-                                     Q, MsgId, MsgBin, false),
+                                     Q, Msg, false),
                               []
                       end,
                   {RQueueAcc1, SizeAcc1}
           end, {[], 0}, Msgs),
-=======
-               RQueueAcc) ->
-                  if OnDisk ->
-                          {MsgId, IsDelivered, AckTag, _PersistRemaining} =
-                              rabbit_disk_queue:phantom_deliver(Q),
-                          [ {AckTag, {next, IsDelivered}} | RQueueAcc ];
-                     true ->
-                          ok = if [] == RQueueAcc -> ok;
-                                  true ->
-                                       rabbit_disk_queue:requeue_with_seqs(
-                                         Q, lists:reverse(RQueueAcc))
-                               end,
-                          ok = rabbit_disk_queue:publish(
-                                 Q, Msg, false),
-                          []
-                  end
-          end, [], Msgs),
->>>>>>> f39bd2ef
     ok = if [] == Requeue -> ok;
             true ->
                  rabbit_disk_queue:requeue_with_seqs(Q, lists:reverse(Requeue))
@@ -201,38 +187,17 @@
             deliver_all_messages(Q, IsDurable, Acks1, Requeue1, Length1)
     end.
 
-<<<<<<< HEAD
-msg_to_bin(Msg = #basic_message { content = Content }) ->
-    ClearedContent = rabbit_binary_parser:clear_decoded_content(Content),
-    Bin = term_to_binary(Msg #basic_message { content = ClearedContent }),
-    {Bin, size(Bin)}.
-
-bin_to_msg(MsgBin) ->
-    binary_to_term(MsgBin).
-
-publish(Msg = #basic_message { guid = MsgId },
-        State = #mqstate { mode = disk, queue = Q, length = Length,
-                           memory_size = Size}) ->
-    {MsgBin, MsgSize} = msg_to_bin(Msg),
-    ok = rabbit_disk_queue:publish(Q, MsgId, MsgBin, false),
-    {ok, State #mqstate { length = Length + 1, memory_size = Size + MsgSize }};
-publish(Msg = #basic_message { guid = MsgId, is_persistent = IsPersistent },
-=======
-publish(Msg, State = #mqstate { mode = disk, queue = Q, length = Length }) ->
+publish(Msg, State = #mqstate { mode = disk, queue = Q, length = Length,
+                                memory_size = Size }) ->
     ok = rabbit_disk_queue:publish(Q, Msg, false),
-    {ok, State #mqstate { length = Length + 1 }};
+    Size1 = Size + size_of_message(Msg),
+    {ok, State #mqstate { length = Length + 1, memory_size = Size1 }};
 publish(Msg = #basic_message { is_persistent = IsPersistent },
->>>>>>> f39bd2ef
         State = #mqstate { queue = Q, mode = mixed, is_durable = IsDurable,
                            msg_buf = MsgBuf, length = Length }) ->
     OnDisk = IsDurable andalso IsPersistent,
-    {MsgBin, _MsgSize} = msg_to_bin(Msg),
     ok = if OnDisk ->
-<<<<<<< HEAD
-                 rabbit_disk_queue:publish(Q, MsgId, MsgBin, false);
-=======
                  rabbit_disk_queue:publish(Q, Msg, false);
->>>>>>> f39bd2ef
             true -> ok
          end,
     {ok, State #mqstate { msg_buf = queue:in({Msg, false, OnDisk}, MsgBuf),
@@ -245,12 +210,7 @@
                   State = #mqstate { mode = Mode, is_durable = IsDurable,
                                      queue = Q, length = 0 })
   when Mode =:= disk orelse (IsDurable andalso IsPersistent) ->
-<<<<<<< HEAD
-    {MsgBin, _MsgSize} = msg_to_bin(Msg),
-    rabbit_disk_queue:publish(Q, MsgId, MsgBin, false),
-=======
     rabbit_disk_queue:publish(Q, Msg, false),
->>>>>>> f39bd2ef
     if IsDurable andalso IsPersistent ->
             %% must call phantom_deliver otherwise the msg remains at
             %% the head of the queue. This is synchronous, but
@@ -269,15 +229,11 @@
 deliver(State = #mqstate { length = 0 }) ->
     {empty, State};
 deliver(State = #mqstate { mode = disk, queue = Q, is_durable = IsDurable,
-<<<<<<< HEAD
                            length = Length, memory_size = QSize }) ->
-    {MsgId, MsgBin, Size, IsDelivered, AckTag, Remaining}
-=======
-                           length = Length }) ->
     {Msg = #basic_message { is_persistent = IsPersistent },
      _Size, IsDelivered, AckTag, Remaining}
->>>>>>> f39bd2ef
         = rabbit_disk_queue:deliver(Q),
+    Size = size_of_message(Msg),
     AckTag1 = if IsPersistent andalso IsDurable -> AckTag;
                  true -> ok = rabbit_disk_queue:ack(Q, [AckTag]),
                          noack
@@ -316,26 +272,13 @@
                    {ok, State}
     end.
                                                    
-<<<<<<< HEAD
-tx_publish(Msg = #basic_message { guid = MsgId },
-           State = #mqstate { mode = disk, memory_size = Size }) ->
-    {MsgBin, MsgSize} = msg_to_bin(Msg),
-    ok = rabbit_disk_queue:tx_publish(MsgId, MsgBin),
-    {ok, State #mqstate { memory_size = Size + MsgSize }};
-tx_publish(Msg = #basic_message { guid = MsgId, is_persistent = IsPersistent },
-           State = #mqstate { mode = mixed, is_durable = IsDurable })
-  when IsDurable andalso IsPersistent ->
-    {MsgBin, _MsgSize} = msg_to_bin(Msg),
-    ok = rabbit_disk_queue:tx_publish(MsgId, MsgBin),
-=======
-tx_publish(Msg, State = #mqstate { mode = disk }) ->
+tx_publish(Msg, State = #mqstate { mode = disk, memory_size = Size }) ->
     ok = rabbit_disk_queue:tx_publish(Msg),
-    {ok, State};
+    {ok, State #mqstate { memory_size = Size + size_of_message(Msg) }};
 tx_publish(Msg = #basic_message { is_persistent = IsPersistent },
            State = #mqstate { mode = mixed, is_durable = IsDurable })
   when IsDurable andalso IsPersistent ->
     ok = rabbit_disk_queue:tx_publish(Msg),
->>>>>>> f39bd2ef
     {ok, State};
 tx_publish(_Msg, State = #mqstate { mode = mixed }) ->
     %% this message will reappear in the tx_commit, so ignore for now
@@ -392,8 +335,7 @@
     {MsgIds, CSize} =
         lists:foldl(
           fun (Msg = #basic_message { guid = MsgId }, {MsgIdsAcc, CSizeAcc}) ->
-                  {_MsgBin, MsgSize} = msg_to_bin(Msg),
-                  {[MsgId | MsgIdsAcc], CSizeAcc + MsgSize}
+                  {[MsgId | MsgIdsAcc], CSizeAcc + size_of_message(Msg)}
           end, {[], 0}, Publishes),
     ok = rabbit_disk_queue:tx_cancel(lists:reverse(MsgIds)),
     {ok, State #mqstate { memory_size = TSize - CSize }};
@@ -420,30 +362,16 @@
             fun ({Msg = #basic_message { is_persistent = IsPersistent },
                   AckTag}, {RQ, SizeAcc})
                 when IsPersistent andalso IsDurable ->
-<<<<<<< HEAD
-                    {_MsgBin, MsgSize} = msg_to_bin(Msg),
-                    {[AckTag | RQ], SizeAcc + MsgSize};
-                ({Msg = #basic_message { guid = MsgId }, _AckTag},
-                 {RQ, SizeAcc}) ->
-=======
-                    [AckTag | RQ];
-                ({Msg, _AckTag}, RQ) ->
->>>>>>> f39bd2ef
+                    {[AckTag | RQ], SizeAcc + size_of_message(Msg)};
+                ({Msg, _AckTag}, {RQ, SizeAcc}) ->
                     ok = if RQ == [] -> ok;
                             true -> rabbit_disk_queue:requeue(
                                       Q, lists:reverse(RQ))
                          end,
-                    {MsgBin, MsgSize} = msg_to_bin(Msg),
                     _AckTag1 = rabbit_disk_queue:publish(
-<<<<<<< HEAD
-                                 Q, MsgId, MsgBin, true),
-                    {[], SizeAcc + MsgSize}
+                                 Q, Msg, true),
+                    {[], SizeAcc + size_of_message(Msg)}
             end, {[], 0}, MessagesWithAckTags),
-=======
-                                 Q, Msg, true),
-                    []
-            end, [], MessagesWithAckTags),
->>>>>>> f39bd2ef
     ok = rabbit_disk_queue:requeue(Q, lists:reverse(Requeue)),
     {ok, State #mqstate { length = Length + erlang:length(MessagesWithAckTags),
                           memory_size = TSize + CSize

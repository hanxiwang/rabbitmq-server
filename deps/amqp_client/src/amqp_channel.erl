--- conflicted
+++ resolved
@@ -40,50 +40,6 @@
 -define(TIMEOUT_FLUSH, 60000).
 -define(TIMEOUT_CLOSE_OK, 3000).
 
-<<<<<<< HEAD
--record(c_state, {number,
-                  parent_connection,
-                  reader_pid,
-                  writer_pid,
-                  driver,
-                  rpc_requests = queue:new(),
-                  anon_sub_requests = queue:new(),
-                  tagged_sub_requests = dict:new(),
-                  closing = false,
-                  return_handler_pid = none,
-                  ack_handler_pid = none,
-                  pub_msg_count = undefined,
-                  flow_control = false,
-                  flow_handler_pid = none,
-                  consumers = dict:new(),
-                  default_consumer = unknown}).
-
-%% This diagram shows the interaction between the different component
-%% processes in an AMQP client scenario.
-%%
-%%                             message* / reply*        +-------+
-%%                            +----------------------   | queue |
-%%                            |                         +-------+
-%%                            |
-%%                            |                          +-----+
-%%                            v                          |     |
-%%           request                     reply*          |     v
-%% +------+  -------+  +--------------+  <------+  +----------------+
-%% | User |         |  | amqp_channel |         |  | direct_channel |
-%% +------+  <------+  +--------------+  -------+  +----------------+
-%%           response /        |          request
-%% cast/call         /         |
-%%                  /          | message
-%%                 /           v
-%% +-------------+/       +----------+
-%% | Pending RPC |        | Consumer |
-%% +-------------+        +----------+
-%%       |
-%% [consumer tag --> consumer pid]
-%%
-%% These notifications are processed asynchronously via
-%% handle_info/2 callbacks
-=======
 -record(state, {number,
                 sup,
                 driver,
@@ -93,13 +49,14 @@
                 closing             = false,
                 writer,
                 return_handler_pid  = none,
+                ack_handler_pid     = none,
+                pub_msg_count       = undefined,
                 flow_control        = false,
                 flow_handler_pid    = none,
                 consumers           = dict:new(),
                 default_consumer    = none,
                 start_writer_fun
                }).
->>>>>>> bbf6367a
 
 %%---------------------------------------------------------------------------
 %% Type Definitions
@@ -193,9 +150,10 @@
                              reply_code = Code,
                              class_id   = 0,
                              method_id  = 0},
-<<<<<<< HEAD
-    #'channel.close_ok'{} = call(Channel, Close),
-    ok.
+    case call(Channel, Close) of
+        #'channel.close_ok'{} -> ok;
+        Error                 -> Error
+    end.
 
 %% @spec (Channel) -> integer()
 %% where
@@ -204,12 +162,6 @@
 %% in confirm mode
 get_published_message_count(Channel) ->
     gen_server:call(Channel, get_published_message_count).
-=======
-    case call(Channel, Close) of
-        #'channel.close_ok'{} -> ok;
-        Error                 -> Error
-    end.
->>>>>>> bbf6367a
 
 %%---------------------------------------------------------------------------
 %% Consumer registration (API)
@@ -221,7 +173,7 @@
 %% where
 %%      Channel = pid()
 %%      Consumer = pid()
-%% @doc Creates a subscription to a queue. This subscribes a consumer pid to 
+%% @doc Creates a subscription to a queue. This subscribes a consumer pid to
 %% the queue defined in the #'basic.consume'{} method record. Note that
 %% both the process invoking this method and the supplied consumer process
 %% receive an acknowledgement of the subscription. The calling process will
@@ -296,8 +248,19 @@
         {#'basic.consume'{}, _, _} ->
             {reply, {error, use_subscribe}, State};
         {_, _, ok} ->
+            State1 = case {Method, State} of
+                         {#'confirm.select'{}, _} ->
+                             State #state { pub_msg_count = 0 };
+                         {#'basic.publish'{},
+                          #state { pub_msg_count = undefined }} ->
+                             State;
+                         {#'basic.publish'{},
+                          #state { pub_msg_count = PMC }} ->
+                             State #state { pub_msg_count = PMC + 1 };
+                         _ -> State
+                     end,
             {noreply,
-             rpc_top_half(Method, build_content(AmqpMsg), From, State)};
+             rpc_top_half(Method, build_content(AmqpMsg), From, State1)};
         {_, none, BlockReply} ->
             ?LOG_WARN("Channel (~p): discarding method ~p in cast.~n"
                       "Reason: ~p~n", [self(), Method, BlockReply]),
@@ -509,23 +472,16 @@
         _    -> ReturnHandler ! {BasicReturn, AmqpMsg}
     end,
     {noreply, State};
-<<<<<<< HEAD
-
-handle_regular_method(
-        #'basic.ack'{} = BasicAck, AmqpMsg,
-        #c_state{ack_handler_pid = AckHandler} = State) ->
-   case AckHandler of
+handle_method1(#'basic.ack'{} = BasicAck, AmqpMsg,
+               #state{ack_handler_pid = AckHandler} = State) ->
+    case AckHandler of
         none -> ?LOG_WARN("Channel (~p): received {~p, ~p} but there is no "
                           "ack handler registered~n",
                           [self(), BasicAck, AmqpMsg]);
         _    -> AckHandler ! {BasicAck, AmqpMsg}
     end,
     {noreply, State};
-
-handle_regular_method(Method, none, State) ->
-=======
 handle_method1(Method, none, State) ->
->>>>>>> bbf6367a
     {noreply, rpc_bottom_half(Method, State)};
 handle_method1(Method, Content, State) ->
     {noreply, rpc_bottom_half({Method, Content}, State)}.
@@ -556,27 +512,7 @@
 %% Standard implementation of the call/{2,3} command
 %% @private
 handle_call({call, Method, AmqpMsg}, From, State) ->
-<<<<<<< HEAD
-    case {Method, check_block(Method, AmqpMsg, State)} of
-        {#'basic.consume'{}, _} ->
-            {reply, {error, use_subscribe}, State};
-        {_, ok} ->
-            State1 = case Method of
-                         #'confirm.select'{} -> State #c_state { pub_msg_count = 0 };
-                         _                   -> State
-                     end,
-            Content = build_content(AmqpMsg),
-            case ?PROTOCOL:is_method_synchronous(Method) of
-                true  -> {noreply, rpc_top_half(Method, Content, From, State1)};
-                false -> do(Method, Content, State1),
-                         {reply, ok, State1}
-            end;
-        {_, BlockReply} ->
-            {reply, BlockReply, State}
-    end;
-=======
     handle_method_call(Method, AmqpMsg, From, State);
->>>>>>> bbf6367a
 
 %% Standard implementation of the subscribe/3 command
 %% @private
@@ -602,47 +538,6 @@
             {reply, BlockReply, State}
     end;
 
-<<<<<<< HEAD
-%% Get the number of published messages since the channel was put in confirm mode.
-%% @private
-handle_call(get_published_message_count, _From,
-            State = #c_state { pub_msg_count = PMC }) ->
-    {reply, PMC, State}.
-
-%% Standard implementation of the cast/{2,3} command
-%% @private
-handle_cast({cast, Method, AmqpMsg} = Cast, State) ->
-    case {Method, check_block(Method, AmqpMsg, State)} of
-        {#'basic.consume'{}, _} ->
-            ?LOG_WARN("Channel (~p): ignoring cast of ~p method. "
-                      "Use subscribe/3 instead!~n", [self(), Method]),
-            {noreply, State};
-        {_, ok} ->
-            State1 = case {Method, State} of
-                         {#'confirm.select'{}, _} ->
-                             State #c_state { pub_msg_count = 0 };
-                         {#'basic.publish'{}, #c_state { pub_msg_count = undefined }} ->
-                             State;
-                         {#'basic.publish'{}, #c_state { pub_msg_count = PMC }} ->
-                             State #c_state { pub_msg_count = PMC + 1 };
-                         _                   -> State
-                     end,
-            Content = build_content(AmqpMsg),
-            case ?PROTOCOL:is_method_synchronous(Method) of
-                true  -> ?LOG_WARN("Channel (~p): casting synchronous method "
-                                   "~p.~n"
-                                   "The reply will be ignored!~n",
-                                   [self(), Method]),
-                         {noreply, rpc_top_half(Method, Content, none, State1)};
-                false -> do(Method, Content, State1),
-                         {noreply, State1}
-            end;
-        {_, BlockReply} ->
-            ?LOG_WARN("Channel (~p): discarding method in cast ~p.~n"
-                      "Reason: ~p~n", [self(), Cast, BlockReply]),
-            {noreply, State}
-    end;
-=======
 %% These handle the delivery of messages from a direct channel
 %% @private
 handle_call({send_command_sync, Method, Content}, From, State) ->
@@ -653,13 +548,19 @@
 handle_call({send_command_sync, Method}, From, State) ->
     Ret = handle_method(Method, none, State),
     gen_server:reply(From, ok),
-    Ret.
+    Ret;
+
+%% Get the number of published messages since the channel was put in
+%% confirm mode.
+%% @private
+handle_call(get_published_message_count, _From,
+            State = #state { pub_msg_count = PMC }) ->
+    {reply, PMC, State}.
 
 %% Standard implementation of the cast/{2,3} command
 %% @private
 handle_cast({cast, Method, AmqpMsg}, State) ->
     handle_method_call(Method, AmqpMsg, none, State);
->>>>>>> bbf6367a
 
 %% Registers a handler to process return messages
 %% @private
@@ -671,7 +572,7 @@
 %% @private
 handle_cast({register_ack_handler, AckHandler}, State) ->
     link(AckHandler),
-    {noreply, State#c_state{ack_handler_pid = AckHandler}};
+    {noreply, State#state{ack_handler_pid = AckHandler}};
 
 %% Registers a handler to process flow control messages
 %% @private
@@ -799,90 +700,6 @@
     {stop, {unexpected_down, Other, Reason}, State}.
 
 %% @private
-<<<<<<< HEAD
-handle_info({channel_exit, _Channel, #amqp_error{name = ErrorName,
-                                                 explanation = Expl} = Error},
-            State = #c_state{number = Number}) ->
-    ?LOG_WARN("Channel ~p closing: server sent error ~p~n", [Number, Error]),
-    {_, Code, _} = ?PROTOCOL:lookup_amqp_exception(ErrorName),
-    {stop, {server_initiated_close, Code, Expl}, State};
-
-%%---------------------------------------------------------------------------
-%% Trap exits
-%%---------------------------------------------------------------------------
-
-%% Handle parent connection exit
-%% @private
-handle_info({'EXIT', ConnectionPid, Reason},
-            State = #c_state{number = ChannelNumber,
-                             parent_connection = ConnectionPid}) ->
-    ?LOG_WARN("Channel ~p closing: parent connection died. Reason: ~p~n",
-              [ChannelNumber, Reason]),
-    {stop, {parent_connection_died, ConnectionPid, Reason}, State};
-
-%% Handle writer exit
-%% @private
-handle_info({'EXIT', WriterPid, Reason},
-            State = #c_state{number = ChannelNumber,
-                             writer_pid = WriterPid}) ->
-    ?LOG_WARN("Channel ~p closing: received exit signal from writer. "
-              "Reason: ~p~n", [ChannelNumber, Reason]),
-    {stop, {writer_died, WriterPid, Reason}, State};
-
-%% Handle reader exit
-%% @private
-handle_info({'EXIT', ReaderPid, Reason},
-            State = #c_state{number = ChannelNumber,
-                             reader_pid = ReaderPid}) ->
-    ?LOG_WARN("Channel ~p closing: received exit signal from reader. "
-              "Reason: ~p~n", [ChannelNumber, Reason]),
-    {stop, {reader_died, ReaderPid, Reason}, State};
-
-%% Handle flow handler exit
-%% @private
-handle_info({'EXIT', FlowHandler, Reason},
-            State = #c_state{number = ChannelNumber,
-                             flow_handler_pid = FlowHandler}) ->
-    ?LOG_INFO("Channel ~p: unregistering flow handler because it is "
-              "closing: ~p~n", [ChannelNumber, Reason]),
-    {noreply, State#c_state{flow_handler_pid = none}};
-
-%% Handle return handler exit
-%% @private
-handle_info({'EXIT', ReturnHandler, Reason},
-            State = #c_state{number = ChannelNumber,
-                             return_handler_pid = ReturnHandler}) ->
-    ?LOG_INFO("Channel ~p: unregistering return handler because it is "
-              "closing: ~p~n", [ChannelNumber, Reason]),
-    {noreply, State#c_state{return_handler_pid = none}};
-
-%% Handle ack handler exit
-%% @private
-handle_info({'EXIT', AckHandler, Reason},
-            State = #c_state{number = ChannelNumber,
-                             return_handler_pid = AckHandler}) ->
-    ?LOG_INFO("Channel ~p: unregistering ack handler because it is "
-              "closing: ~p~n", [ChannelNumber, Reason]),
-    {noreply, State#c_state{ack_handler_pid = none}};
-
-%% Handle other exit
-%% @private
-handle_info({'EXIT', Pid, Reason}, State = #c_state{number = ChannelNumber}) ->
-    ?LOG_WARN("Channel ~p closing: received unexpected exit signal from (~p). "
-              "Reason: ~p~n", [ChannelNumber, Pid, Reason]),
-    {stop, {unexpected_exit_signal, Pid, Reason}, State}.
-
-%%---------------------------------------------------------------------------
-%% Rest of the gen_server callbacks
-%%---------------------------------------------------------------------------
-
-%% @private
-terminate(_Reason, #c_state{driver = Driver,
-                           reader_pid = ReaderPid,
-                           writer_pid = WriterPid}) ->
-    amqp_channel_util:terminate_channel_infrastructure(
-        Driver, {ReaderPid, WriterPid}).
-=======
 terminate(Reason, #state{rpc_requests = RpcQueue}) ->
     case queue:is_empty(RpcQueue) of
         false -> ?LOG_WARN("Channel (~p): RPC queue was not empty on "
@@ -893,7 +710,6 @@
                  end;
         true  -> ok
     end.
->>>>>>> bbf6367a
 
 %% @private
 code_change(_OldVsn, State, _Extra) ->

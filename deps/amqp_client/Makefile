#   The contents of this file are subject to the Mozilla Public License
#   Version 1.1 (the "License"); you may not use this file except in
#   compliance with the License. You may obtain a copy of the License at
#   http://www.mozilla.org/MPL/
#
#   Software distributed under the License is distributed on an "AS IS"
#   basis, WITHOUT WARRANTY OF ANY KIND, either express or implied. See the
#   License for the specific language governing rights and limitations
#   under the License.
#
#   The Original Code is the RabbitMQ Erlang Client.
#
#   The Initial Developers of the Original Code are LShift Ltd.,
#   Cohesive Financial Technologies LLC., and Rabbit Technologies Ltd.
#
#   Portions created by LShift Ltd., Cohesive Financial
#   Technologies LLC., and Rabbit Technologies Ltd. are Copyright (C) 
#   2007 LShift Ltd., Cohesive Financial Technologies LLC., and Rabbit 
#   Technologies Ltd.; 
#
#   All Rights Reserved.
#
#   Contributor(s): Ben Hood <0x6e6562@gmail.com>.
#

EBIN_DIR=ebin
export BROKER_DIR=../rabbitmq-server
export INCLUDE_DIR=include
export INCLUDE_SERV_DIR=$(BROKER_DIR)/include
TEST_DIR=test
SOURCE_DIR=src
DIST_DIR=dist

DEPS=$(shell erl -noshell -eval '{ok,[{_,_,[_,_,{modules, Mods},_,_,_]}]} = \
                                 file:consult("rabbit_common.app"), \
                                 [io:format("~p ",[M]) || M <- Mods], halt().')

PACKAGE=amqp_client
PACKAGE_NAME=$(PACKAGE).ez
COMMON_PACKAGE=rabbit_common
COMMON_PACKAGE_NAME=$(COMMON_PACKAGE).ez

INCLUDES=$(wildcard $(INCLUDE_DIR)/*.hrl)
SOURCES=$(wildcard $(SOURCE_DIR)/*.erl)
TARGETS=$(patsubst $(SOURCE_DIR)/%.erl, $(EBIN_DIR)/%.beam, $(SOURCES))
TEST_SOURCES=$(wildcard $(TEST_DIR)/*.erl)
TEST_TARGETS=$(patsubst $(TEST_DIR)/%.erl, $(TEST_DIR)/%.beam, $(TEST_SOURCES))

LOAD_PATH=$(EBIN_DIR) $(BROKER_DIR)/ebin $(TEST_DIR)

COVER_START := -s cover start -s rabbit_misc enable_cover ../rabbitmq-erlang-client
COVER_STOP := -s rabbit_misc report_cover ../rabbitmq-erlang-client -s cover stop

ifndef USE_SPECS
# our type specs rely on features / bug fixes in dialyzer that are
# only available in R12B-3 upwards
#
# NB: the test assumes that version number will only contain single digits
export USE_SPECS=$(shell if [ $$(erl -noshell -eval 'io:format(erlang:system_info(version)), halt().') \> "5.6.2" ]; then echo "true"; else echo "false"; fi)
endif

ERLC_OPTS=-I $(INCLUDE_DIR) -I $(INCLUDE_SERV_DIR) -o $(EBIN_DIR) -Wall -v +debug_info $(shell [ $(USE_SPECS) = "true" ] && echo "-Duse_specs")

RABBITMQ_NODENAME=rabbit
<<<<<<< HEAD
BROKER_START_ARGS=-pa $(realpath $(LOAD_PATH))
MAKE_BROKER=$(MAKE) RABBITMQ_SERVER_START_ARGS='$(BROKER_START_ARGS)' -C $(BROKER_DIR)
ERL_CALL_BROKER=erl_call -sname $(RABBITMQ_NODENAME) -e
RABBITMQCTL=$(BROKER_DIR)/scripts/rabbitmqctl
=======
PA_LOAD_PATH=-pa $(realpath $(LOAD_PATH))
>>>>>>> deae93c1

PLT=$(HOME)/.dialyzer_plt
DIALYZER_CALL=dialyzer --plt $(PLT)

.PHONY: all compile compile_tests run run_in_broker dialyzer dialyze_all \
	add_broker_to_plt prepare_tests all_tests test_suites \
	test_suites_coverage run_test_broker start_test_broker_node \
	stop_test_broker_node test_network test_direct test_network_coverage \
	test_direct_coverage test_common_package clean source_tarball package \
	common_package

all: compile

compile: $(TARGETS)

compile_tests: $(TEST_DIR)
	$(MAKE) -C $(TEST_DIR)

run: compile
	erl -pa $(LOAD_PATH)

run_in_broker: compile $(BROKER_DIR)
	$(MAKE) RABBITMQ_SERVER_START_ARGS='$(PA_LOAD_PATH)' -C $(BROKER_DIR) run

dialyze: $(TARGETS)
	$(DIALYZER_CALL) -c $^

dialyze_all: $(TARGETS) $(TEST_TARGETS)
	$(DIALYZER_CALL) -c $^

add_broker_to_plt: $(BROKER_DIR)/ebin
	$(DIALYZER_CALL) --add_to_plt -r $<

###############################################################################
##  Testing
###############################################################################

prepare_tests: compile compile_tests

all_tests: prepare_tests
	OK=true && \
	{ $(MAKE) test_suites || OK=false; } && \
	{ $(MAKE) test_common_package || OK=false; } && \
	$$OK

test_suites: prepare_tests
	OK=true && \
	{ $(MAKE) test_network || OK=false; } && \
	{ $(MAKE) test_direct || OK=false; } && \
	$$OK

test_suites_coverage: prepare_tests
	OK=true && \
	{ $(MAKE) test_network_coverage || OK=false; } && \
	{ $(MAKE) test_direct_coverage || OK=false; } && \
	$$OK

run_test_broker:
	OK=true && \
	TMPFILE=$$(mktemp) && \
	{ $(MAKE) -C $(BROKER_DIR) run-node \
		RABBITMQ_SERVER_START_ARGS="$(PA_LOAD_PATH) \
		-noshell -s rabbit $(RUN_TEST_BROKER_ARGS) -s init stop" 2>&1 | \
		tee $$TMPFILE || OK=false; } && \
	{ egrep "All .+ tests (successful|passed)." $$TMPFILE || OK=false; } && \
	rm $$TMPFILE && \
	$$OK

start_test_broker_node:
	$(MAKE) RABBITMQ_SERVER_START_ARGS='-s rabbit' -C $(BROKER_DIR) start-background-node

stop_test_broker_node:
	erl_call -sname $(RABBITMQ_NODENAME) -q

test_network: prepare_tests
	$(MAKE) run_test_broker RUN_TEST_BROKER_ARGS="-s network_client_SUITE test"

test_direct: prepare_tests
	$(MAKE) run_test_broker RUN_TEST_BROKER_ARGS="-s direct_client_SUITE test"

test_network_coverage: prepare_tests
	$(MAKE) run_test_broker \
	RUN_TEST_BROKER_ARGS="$(COVER_START) -s network_client_SUITE test $(COVER_STOP)"

test_direct_coverage: prepare_tests
	$(MAKE) run_test_broker \
	RUN_TEST_BROKER_ARGS="$(COVER_START) -s direct_client_SUITE test $(COVER_STOP)"

test_common_package: package common_package prepare_tests
	$(MAKE) start_test_broker_node
	OK=true && \
	TMPFILE=$$(mktemp) && \
	    { ERL_LIBS=$(DIST_DIR) erl -noshell -pa $(TEST_DIR) \
	    -eval 'network_client_SUITE:test(), halt().' 2>&1 | \
		tee $$TMPFILE || OK=false; } && \
	{ egrep "All .+ tests (successful|passed)." $$TMPFILE || OK=false; } && \
	rm $$TMPFILE && \
	$(MAKE) stop_test_broker_node && \
	$$OK

clean:
	rm -f $(EBIN_DIR)/*.beam
	rm -f erl_crash.dump
	rm -fr dist
	$(MAKE) -C $(TEST_DIR) clean


###############################################################################
##  Packaging
###############################################################################

source_tarball: $(DIST_DIR)
	cp -a README Makefile dist/$(DIST_DIR)/
	mkdir -p dist/$(DIST_DIR)/$(SOURCE_DIR)
	cp -a $(SOURCE_DIR)/*.erl dist/$(DIST_DIR)/$(SOURCE_DIR)/
	mkdir -p dist/$(DIST_DIR)/$(INCLUDE_DIR)
	cp -a $(INCLUDE_DIR)/*.hrl dist/$(DIST_DIR)/$(INCLUDE_DIR)/
	mkdir -p dist/$(DIST_DIR)/$(TEST_DIR)
	cp -a $(TEST_DIR)/*.erl dist/$(DIST_DIR)/$(TEST_DIR)/
	cp -a $(TEST_DIR)/Makefile dist/$(DIST_DIR)/$(TEST_DIR)/
	cd dist ; tar cvzf $(DIST_DIR).tar.gz $(DIST_DIR)

package: $(DIST_DIR)
	$(MAKE) clean compile
	mkdir -p $(DIST_DIR)/$(PACKAGE)
	cp -r $(EBIN_DIR) $(DIST_DIR)/$(PACKAGE)
	cp -r $(INCLUDE_DIR) $(DIST_DIR)/$(PACKAGE)
	(cd $(DIST_DIR); zip -r $(PACKAGE_NAME) $(PACKAGE))

common_package: $(BROKER_DIR)
	mkdir -p $(DIST_DIR)/$(COMMON_PACKAGE)/$(EBIN_DIR)
	cp $(COMMON_PACKAGE).app $(DIST_DIR)/$(COMMON_PACKAGE)/$(EBIN_DIR)
	$(foreach DEP, $(DEPS), \
        ( cp $(BROKER_DIR)/$(EBIN_DIR)/$(DEP).beam \
          $(DIST_DIR)/$(COMMON_PACKAGE)/$(EBIN_DIR) \
        );)
	(cd $(DIST_DIR); zip -r $(COMMON_PACKAGE_NAME) $(COMMON_PACKAGE))


###############################################################################
##  Internal targets
###############################################################################


$(EBIN_DIR)/%.beam: $(SOURCE_DIR)/%.erl $(INCLUDES) | $(EBIN_DIR)
	erlc $(ERLC_OPTS) $<

$(BROKER_DIR):
	test -e $(BROKER_DIR)
	$(MAKE_BROKER)

$(DIST_DIR):
<<<<<<< HEAD
	mkdir -p $@


.PHONY: start_background_node_in_broker
start_background_node_in_broker: $(BROKER_DIR) compile
	$(MAKE_BROKER) start-background-node
	$(MAKE_BROKER) start-rabbit-on-node

.PHONY: stop_background_node_in_broker
stop_background_node_in_broker: $(BROKER_DIR)
	$(MAKE_BROKER) stop-rabbit-on-node
	$(MAKE_BROKER) stop-node

.PHONY: start_cover_on_node
start_cover_on_node: $(BROKER_DIR)
	$(MAKE_BROKER) start-cover

.PHONY: stop_cover_on_node
stop_cover_on_node: $(BROKER_DIR)
	$(MAKE_BROKER) stop-cover

.PHONY: test_network_on_node
test_network_on_node:
	echo 'network_client_SUITE:test().' | $(ERL_CALL_BROKER) | egrep '^\{ok, ok\}$$' || touch .test_error

.PHONY: test_direct_on_node
test_direct_on_node:
	echo 'direct_client_SUITE:test().' | $(ERL_CALL_BROKER) | egrep '^\{ok, ok\}$$' || touch .test_error

.PHONY: test_common_package_with_node
test_common_package_with_node: package common_package compile_tests
	ERL_LIBS=$(DIST_DIR) erl -pa $(TEST_DIR) -eval 'network_client_SUITE:test(), halt().' | egrep 'All .* tests successful.' || touch .test_error


.PHONY: clean_test_error_flag
clean_test_error_flag:
	rm -f .test_error

.PHONY: start_testing
start_testing: compile compile_tests \
                     start_background_node_in_broker \
                     clean_test_error_flag
	$(RABBITMQCTL) delete_user test_user_bum 2>/dev/null || true
	$(RABBITMQCTL) delete_vhost test_vhost_bum 2>/dev/null || true
	$(RABBITMQCTL) delete_user test_user_no_perm 2>/dev/null || true
	$(RABBITMQCTL) add_user test_user_no_perm test_user_no_perm

.PHONY: cleanup_after_testing
cleanup_after_testing:
	$(RABBITMQCTL) delete_user test_user_no_perm

.PHONY: end_testing
end_testing: cleanup_after_testing stop_background_node_in_broker
	@test -e .test_error || echo "All tests successful."
	@test ! -e .test_error || echo "*** One or more tests FAILED! See SASL log for details. ***"
	@test ! -e .test_error
=======
	mkdir -p $@
>>>>>>> deae93c1
<|MERGE_RESOLUTION|>--- conflicted
+++ resolved
@@ -62,14 +62,7 @@
 ERLC_OPTS=-I $(INCLUDE_DIR) -I $(INCLUDE_SERV_DIR) -o $(EBIN_DIR) -Wall -v +debug_info $(shell [ $(USE_SPECS) = "true" ] && echo "-Duse_specs")
 
 RABBITMQ_NODENAME=rabbit
-<<<<<<< HEAD
-BROKER_START_ARGS=-pa $(realpath $(LOAD_PATH))
-MAKE_BROKER=$(MAKE) RABBITMQ_SERVER_START_ARGS='$(BROKER_START_ARGS)' -C $(BROKER_DIR)
-ERL_CALL_BROKER=erl_call -sname $(RABBITMQ_NODENAME) -e
-RABBITMQCTL=$(BROKER_DIR)/scripts/rabbitmqctl
-=======
 PA_LOAD_PATH=-pa $(realpath $(LOAD_PATH))
->>>>>>> deae93c1
 
 PLT=$(HOME)/.dialyzer_plt
 DIALYZER_CALL=dialyzer --plt $(PLT)
@@ -222,63 +215,4 @@
 	$(MAKE_BROKER)
 
 $(DIST_DIR):
-<<<<<<< HEAD
-	mkdir -p $@
-
-
-.PHONY: start_background_node_in_broker
-start_background_node_in_broker: $(BROKER_DIR) compile
-	$(MAKE_BROKER) start-background-node
-	$(MAKE_BROKER) start-rabbit-on-node
-
-.PHONY: stop_background_node_in_broker
-stop_background_node_in_broker: $(BROKER_DIR)
-	$(MAKE_BROKER) stop-rabbit-on-node
-	$(MAKE_BROKER) stop-node
-
-.PHONY: start_cover_on_node
-start_cover_on_node: $(BROKER_DIR)
-	$(MAKE_BROKER) start-cover
-
-.PHONY: stop_cover_on_node
-stop_cover_on_node: $(BROKER_DIR)
-	$(MAKE_BROKER) stop-cover
-
-.PHONY: test_network_on_node
-test_network_on_node:
-	echo 'network_client_SUITE:test().' | $(ERL_CALL_BROKER) | egrep '^\{ok, ok\}$$' || touch .test_error
-
-.PHONY: test_direct_on_node
-test_direct_on_node:
-	echo 'direct_client_SUITE:test().' | $(ERL_CALL_BROKER) | egrep '^\{ok, ok\}$$' || touch .test_error
-
-.PHONY: test_common_package_with_node
-test_common_package_with_node: package common_package compile_tests
-	ERL_LIBS=$(DIST_DIR) erl -pa $(TEST_DIR) -eval 'network_client_SUITE:test(), halt().' | egrep 'All .* tests successful.' || touch .test_error
-
-
-.PHONY: clean_test_error_flag
-clean_test_error_flag:
-	rm -f .test_error
-
-.PHONY: start_testing
-start_testing: compile compile_tests \
-                     start_background_node_in_broker \
-                     clean_test_error_flag
-	$(RABBITMQCTL) delete_user test_user_bum 2>/dev/null || true
-	$(RABBITMQCTL) delete_vhost test_vhost_bum 2>/dev/null || true
-	$(RABBITMQCTL) delete_user test_user_no_perm 2>/dev/null || true
-	$(RABBITMQCTL) add_user test_user_no_perm test_user_no_perm
-
-.PHONY: cleanup_after_testing
-cleanup_after_testing:
-	$(RABBITMQCTL) delete_user test_user_no_perm
-
-.PHONY: end_testing
-end_testing: cleanup_after_testing stop_background_node_in_broker
-	@test -e .test_error || echo "All tests successful."
-	@test ! -e .test_error || echo "*** One or more tests FAILED! See SASL log for details. ***"
-	@test ! -e .test_error
-=======
-	mkdir -p $@
->>>>>>> deae93c1
+	mkdir -p $@
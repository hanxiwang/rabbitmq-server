--- conflicted
+++ resolved
@@ -105,19 +105,9 @@
 parse_body(Content, Frame, Chunks, Remaining) ->
     Size = byte_size(Content),
     case Remaining >= Size of
-<<<<<<< HEAD
-        true  -> Left = Remaining - Size,
-                 more(fun(Rest) ->
-                              parse_body(Rest, Frame,
-                                         finalize_chunk(Content, Chunks),
-                                         Left)
-                      end);
-=======
         true  -> Chunks1 = finalize_chunk(Content, Chunks),
                  Left = Remaining - Size,
-                 more(fun(Rest) -> parse_body(Rest, Frame, Chunks1, Left) end,
-                      Left+1);  %% expect a trailing null, too
->>>>>>> 362e23d7
+                 more(fun(Rest) -> parse_body(Rest, Frame, Chunks1, Left) end);
         false -> <<Chunk:Remaining/binary, 0, Remainder/binary>> = Content,
                  Body = lists:reverse(finalize_chunk(Chunk, Chunks)),
                  {ok, Frame#stomp_frame{body_iolist = Body}, Remainder}

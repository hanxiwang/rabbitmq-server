## The contents of this file are subject to the Mozilla Public License
## Version 1.1 (the "License"); you may not use this file except in
## compliance with the License. You may obtain a copy of the License
## at http://www.mozilla.org/MPL/
##
## Software distributed under the License is distributed on an "AS IS"
## basis, WITHOUT WARRANTY OF ANY KIND, either express or implied. See
## the License for the specific language governing rights and
## limitations under the License.
##
## The Original Code is RabbitMQ.
##
## The Initial Developer of the Original Code is GoPivotal, Inc.
## Copyright (c) 2007-2016 Pivotal Software, Inc.  All rights reserved.


defmodule ReportCommand do
  @behaviour CommandBehaviour
  @flags []
  def merge_defaults(args, opts), do: {args, opts}

  def validate([_|_] = args, _) when length(args) != 0, do: {:validation_failure, :too_many_args}
  def validate([], _), do: :ok

  defp merge_run(command, args, opts) do
    {args, opts} = command.merge_defaults(args, opts)
    command.run(args, opts)
  end


<<<<<<< HEAD
=======
  def switches(), do: []

  def run([_|_] = args, _) when length(args) != 0, do: {:too_many_args, args}
>>>>>>> 228722f9
  def run([], %{node: node_name} = opts) do
    node_name =
      node_name
      |> Helpers.parse_node
    case :rabbit_misc.rpc_call(node_name, :rabbit_vhost, :list, []) do
      {:badrpc, _} = err ->
        err
      vhosts ->
        data =
          [ merge_run(StatusCommand, [], opts),

            merge_run(ClusterStatusCommand, [], opts),
            merge_run(EnvironmentCommand, [], opts),
            merge_run(ListConnectionsCommand, [], opts),
            merge_run(ListChannelsCommand, [], opts) ]

        vhost_data =
            vhosts
            |> Enum.flat_map(fn v ->
              opts = Map.put(opts, :vhost, v)
              [ merge_run(ListQueuesCommand, [], opts),
                merge_run(ListExchangesCommand, [], opts),
                merge_run(ListBindingsCommand, [], opts),
                merge_run(ListPermissionsCommand, [], opts) ]
            end)
        data ++ vhost_data
    end
  end

  def usage, do: "report"

  def flags, do: @flags

  def banner(_,%{node: node_name}), do: "Reporting server status of node #{node_name} ..."
end<|MERGE_RESOLUTION|>--- conflicted
+++ resolved
@@ -17,6 +17,7 @@
 defmodule ReportCommand do
   @behaviour CommandBehaviour
   @flags []
+  def switches(), do: []
   def merge_defaults(args, opts), do: {args, opts}
 
   def validate([_|_] = args, _) when length(args) != 0, do: {:validation_failure, :too_many_args}
@@ -28,12 +29,6 @@
   end
 
 
-<<<<<<< HEAD
-=======
-  def switches(), do: []
-
-  def run([_|_] = args, _) when length(args) != 0, do: {:too_many_args, args}
->>>>>>> 228722f9
   def run([], %{node: node_name} = opts) do
     node_name =
       node_name

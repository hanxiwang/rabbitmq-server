## The contents of this file are subject to the Mozilla Public License
## Version 1.1 (the "License"); you may not use this file except in
## compliance with the License. You may obtain a copy of the License
## at http://www.mozilla.org/MPL/
##
## Software distributed under the License is distributed on an "AS IS"
## basis, WITHOUT WARRANTY OF ANY KIND, either express or implied. See
## the License for the specific language governing rights and
## limitations under the License.
##
## The Original Code is RabbitMQ.
##
## The Initial Developer of the Original Code is GoPivotal, Inc.
## Copyright (c) 2007-2016 Pivotal Software, Inc.  All rights reserved.


defmodule TraceOnCommand do
  @behaviour CommandBehaviour
  @default_vhost "/"
  @flags [:vhost]
  def validate([_|_], _), do: {:validation_failure, :too_many_args}
  def validate(_, _), do: :ok
  def merge_defaults([], %{node: _} = opts) do
    {[], Map.merge(opts, %{vhost: @default_vhost})}
  end
  def merge_defaults(args, opts), do: {args, opts}

<<<<<<< HEAD
  def run([], %{node: node_name, vhost: vhost}) do
=======
  def switches(), do: []

  def run([_|_] = args, _), do: {:too_many_args, args}
  def run([], %{node: node_name, vhost: vhost} = opts) do
    info(opts)
>>>>>>> 228722f9
    node_name
    |> Helpers.parse_node
    |> :rabbit_misc.rpc_call(:rabbit_trace, :start, [vhost])
  end

  def usage, do: "trace_on [-p <vhost>]"

  def flags, do: @flags

  def banner(_, %{vhost: vhost}), do: "Starting tracing for vhost \"#{vhost}\" ..."
end<|MERGE_RESOLUTION|>--- conflicted
+++ resolved
@@ -24,16 +24,9 @@
     {[], Map.merge(opts, %{vhost: @default_vhost})}
   end
   def merge_defaults(args, opts), do: {args, opts}
-
-<<<<<<< HEAD
-  def run([], %{node: node_name, vhost: vhost}) do
-=======
   def switches(), do: []
 
-  def run([_|_] = args, _), do: {:too_many_args, args}
-  def run([], %{node: node_name, vhost: vhost} = opts) do
-    info(opts)
->>>>>>> 228722f9
+  def run([], %{node: node_name, vhost: vhost}) do
     node_name
     |> Helpers.parse_node
     |> :rabbit_misc.rpc_call(:rabbit_trace, :start, [vhost])

--- conflicted
+++ resolved
@@ -49,13 +49,8 @@
   end
 
   @tag test_timeout: 3000
-<<<<<<< HEAD
-  test "run: targeting an unreachable node throws a badrpc" do
-    assert match?({:badrpc, _}, @command.run(["stomp"], %{node: :jake@thedog, timeout: 200}))
-=======
   test "run: targeting an unreachable node throws a badrpc", context do
     assert match?({:badrpc, _}, @command.run(["stomp"], Map.merge(context[:opts], %{node: :jake@thedog})))
->>>>>>> 66d6cf11
   end
 
   test "run: when a listener for the protocol is active, returns a success", context do

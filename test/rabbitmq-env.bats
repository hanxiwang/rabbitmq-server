@test "can configure RABBITMQ_SCHEDULER_BIND_TYPE" {
    declare -r scripts_dir="$BATS_TEST_DIRNAME/../scripts"
    export RABBITMQ_SCRIPTS_DIR="$scripts_dir"
    export RABBITMQ_CONF_ENV_FILE="$BATS_TMPDIR/rabbitmq-env.conf"
    echo 'SCHEDULER_BIND_TYPE=u' > "$RABBITMQ_CONF_ENV_FILE"
    source "$scripts_dir/rabbitmq-env"
    echo "expected RABBITMQ_SERVER_ERL_ARGS to contain '+stbt u', but got: $RABBITMQ_SERVER_ERL_ARGS"
    [[ $RABBITMQ_SERVER_ERL_ARGS == *+stbt\ u* ]]
}

@test "can configure RABBITMQ_DISTRIBUTION_BUFFER_SIZE" {
    declare -r scripts_dir="$BATS_TEST_DIRNAME/../scripts"
    export RABBITMQ_SCRIPTS_DIR="$scripts_dir"
    export RABBITMQ_CONF_ENV_FILE="$BATS_TMPDIR/rabbitmq-env.conf"
    echo 'DISTRIBUTION_BUFFER_SIZE=123456' > "$RABBITMQ_CONF_ENV_FILE"
    source "$scripts_dir/rabbitmq-env"
    echo "expected RABBITMQ_SERVER_ERL_ARGS to contain '+zdbbl 123456', but got: $RABBITMQ_SERVER_ERL_ARGS"
    [[ $RABBITMQ_SERVER_ERL_ARGS == *+zdbbl\ 123456* ]]
}

@test "can configure RABBITMQ_MAX_NUMBER_OF_PROCESSES" {
    declare -r scripts_dir="$BATS_TEST_DIRNAME/../scripts"
    export RABBITMQ_SCRIPTS_DIR="$scripts_dir"
    export RABBITMQ_CONF_ENV_FILE="$BATS_TMPDIR/rabbitmq-env.conf"
<<<<<<< HEAD
    echo 'RABBITMQ_MAX_NUMBER_OF_PROCESSES=2000000' > "$RABBITMQ_CONF_ENV_FILE"
=======
    echo 'MAX_NUMBER_OF_PROCESSES=2000000' > "$RABBITMQ_CONF_ENV_FILE"
>>>>>>> c4b1f36e
    source "$scripts_dir/rabbitmq-env"
    echo "expected RABBITMQ_SERVER_ERL_ARGS to contain '+P 2000000', but got: $RABBITMQ_SERVER_ERL_ARGS"
    [[ $RABBITMQ_SERVER_ERL_ARGS == *+P\ 2000000* ]]
}

@test "can configure RABBITMQ_MAX_NUMBER_OF_ATOMS" {
    declare -r scripts_dir="$BATS_TEST_DIRNAME/../scripts"
    export RABBITMQ_SCRIPTS_DIR="$scripts_dir"
    export RABBITMQ_CONF_ENV_FILE="$BATS_TMPDIR/rabbitmq-env.conf"
<<<<<<< HEAD
    echo 'RABBITMQ_MAX_NUMBER_OF_ATOMS=10000000' > "$RABBITMQ_CONF_ENV_FILE"
=======
    echo 'MAX_NUMBER_OF_ATOMS=10000000' > "$RABBITMQ_CONF_ENV_FILE"
>>>>>>> c4b1f36e
    source "$scripts_dir/rabbitmq-env"
    echo "expected RABBITMQ_SERVER_ERL_ARGS to contain '+t 10000000', but got: $RABBITMQ_SERVER_ERL_ARGS"
    [[ $RABBITMQ_SERVER_ERL_ARGS == *+t\ 10000000* ]]
}<|MERGE_RESOLUTION|>--- conflicted
+++ resolved
@@ -22,11 +22,7 @@
     declare -r scripts_dir="$BATS_TEST_DIRNAME/../scripts"
     export RABBITMQ_SCRIPTS_DIR="$scripts_dir"
     export RABBITMQ_CONF_ENV_FILE="$BATS_TMPDIR/rabbitmq-env.conf"
-<<<<<<< HEAD
-    echo 'RABBITMQ_MAX_NUMBER_OF_PROCESSES=2000000' > "$RABBITMQ_CONF_ENV_FILE"
-=======
     echo 'MAX_NUMBER_OF_PROCESSES=2000000' > "$RABBITMQ_CONF_ENV_FILE"
->>>>>>> c4b1f36e
     source "$scripts_dir/rabbitmq-env"
     echo "expected RABBITMQ_SERVER_ERL_ARGS to contain '+P 2000000', but got: $RABBITMQ_SERVER_ERL_ARGS"
     [[ $RABBITMQ_SERVER_ERL_ARGS == *+P\ 2000000* ]]
@@ -36,11 +32,7 @@
     declare -r scripts_dir="$BATS_TEST_DIRNAME/../scripts"
     export RABBITMQ_SCRIPTS_DIR="$scripts_dir"
     export RABBITMQ_CONF_ENV_FILE="$BATS_TMPDIR/rabbitmq-env.conf"
-<<<<<<< HEAD
-    echo 'RABBITMQ_MAX_NUMBER_OF_ATOMS=10000000' > "$RABBITMQ_CONF_ENV_FILE"
-=======
     echo 'MAX_NUMBER_OF_ATOMS=10000000' > "$RABBITMQ_CONF_ENV_FILE"
->>>>>>> c4b1f36e
     source "$scripts_dir/rabbitmq-env"
     echo "expected RABBITMQ_SERVER_ERL_ARGS to contain '+t 10000000', but got: $RABBITMQ_SERVER_ERL_ARGS"
     [[ $RABBITMQ_SERVER_ERL_ARGS == *+t\ 10000000* ]]
